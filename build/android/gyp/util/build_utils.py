# Copyright 2013 The Chromium Authors. All rights reserved.
# Use of this source code is governed by a BSD-style license that can be
# found in the LICENSE file.

"""Contains common helpers for GN action()s."""

import atexit
import collections
import contextlib
import filecmp
import fnmatch
import json
import logging
import os
import pipes
import re
import shutil
import stat
import subprocess
import sys
import tempfile
import zipfile

<<<<<<< HEAD
# Any new non-system import must be added to:
#     //build/config/android/internal_rules.gni

from util import md5_check

# pylib conflicts with mojo/public/tools/bindings/pylib. Prioritize
# build/android/pylib.
# PYTHONPATH wouldn't help in this case, because soong put source files under
# temp directory for each build, so the abspath is unknown until the
# execution.
#sys.path.append(os.path.join(os.path.dirname(__file__),
#                             os.pardir, os.pardir, os.pardir))
sys.path.insert(0, os.path.join(os.path.dirname(__file__),
                                os.pardir, os.pardir))

=======
sys.path.append(os.path.join(os.path.dirname(__file__),
                             os.pardir, os.pardir, os.pardir))
>>>>>>> e13ed00f
import gn_helpers

# Use relative paths to improved hermetic property of build scripts.
DIR_SOURCE_ROOT = os.path.relpath(
    os.environ.get(
        'CHECKOUT_SOURCE_ROOT',
        os.path.join(
            os.path.dirname(__file__), os.pardir, os.pardir, os.pardir,
            os.pardir)))
JAVA_HOME = os.path.join(DIR_SOURCE_ROOT, 'third_party', 'jdk', 'current')
JAVA_PATH = os.path.join(JAVA_HOME, 'bin', 'java')
JAVAC_PATH = os.path.join(JAVA_HOME, 'bin', 'javac')
JAVAP_PATH = os.path.join(JAVA_HOME, 'bin', 'javap')
RT_JAR_PATH = os.path.join(DIR_SOURCE_ROOT, 'third_party', 'jdk', 'extras',
                           'java_8', 'jre', 'lib', 'rt.jar')

try:
  string_types = basestring
except NameError:
  string_types = (str, bytes)


@contextlib.contextmanager
def TempDir(**kwargs):
  dirname = tempfile.mkdtemp(**kwargs)
  try:
    yield dirname
  finally:
    shutil.rmtree(dirname)


def MakeDirectory(dir_path):
  try:
    os.makedirs(dir_path)
  except OSError:
    pass


def DeleteDirectory(dir_path):
  if os.path.exists(dir_path):
    shutil.rmtree(dir_path)


def Touch(path, fail_if_missing=False):
  if fail_if_missing and not os.path.exists(path):
    raise Exception(path + ' doesn\'t exist.')

  MakeDirectory(os.path.dirname(path))
  with open(path, 'a'):
    os.utime(path, None)


def FindInDirectory(directory, filename_filter='*'):
  files = []
  for root, _dirnames, filenames in os.walk(directory):
    matched_files = fnmatch.filter(filenames, filename_filter)
    files.extend((os.path.join(root, f) for f in matched_files))
  return files


def ReadBuildVars(path):
  """Parses a build_vars.txt into a dict."""
  with open(path) as f:
    return dict(l.rstrip().split('=', 1) for l in f)


def ParseGnList(value):
  """Converts a "GN-list" command-line parameter into a list.

  Conversions handled:
    * None -> []
    * '' -> []
    * 'asdf' -> ['asdf']
    * '["a", "b"]' -> ['a', 'b']
    * ['["a", "b"]', 'c'] -> ['a', 'b', 'c']  (flattened list)

  The common use for this behavior is in the Android build where things can
  take lists of @FileArg references that are expanded via ExpandFileArgs.
  """
  # Convert None to [].
  if not value:
    return []
  # Convert a list of GN lists to a flattened list.
  if isinstance(value, list):
    ret = []
    for arg in value:
      ret.extend(ParseGnList(arg))
    return ret
  # Convert normal GN list.
  if value.startswith('['):
    return gn_helpers.GNValueParser(value).ParseList()
  # Convert a single string value to a list.
  return [value]


def CheckOptions(options, parser, required=None):
  if not required:
    return
  for option_name in required:
    if getattr(options, option_name) is None:
      parser.error('--%s is required' % option_name.replace('_', '-'))


def WriteJson(obj, path, only_if_changed=False):
  old_dump = None
  if os.path.exists(path):
    with open(path, 'r') as oldfile:
      old_dump = oldfile.read()

  new_dump = json.dumps(obj, sort_keys=True, indent=2, separators=(',', ': '))

  if not only_if_changed or old_dump != new_dump:
    with open(path, 'w') as outfile:
      outfile.write(new_dump)


@contextlib.contextmanager
def AtomicOutput(path, only_if_changed=True, mode='w+b'):
  """Helper to prevent half-written outputs.

  Args:
    path: Path to the final output file, which will be written atomically.
    only_if_changed: If True (the default), do not touch the filesystem
      if the content has not changed.
    mode: The mode to open the file in (str).
  Returns:
    A python context manager that yelds a NamedTemporaryFile instance
    that must be used by clients to write the data to. On exit, the
    manager will try to replace the final output file with the
    temporary one if necessary. The temporary file is always destroyed
    on exit.
  Example:
    with build_utils.AtomicOutput(output_path) as tmp_file:
      subprocess.check_call(['prog', '--output', tmp_file.name])
  """
  # Create in same directory to ensure same filesystem when moving.
  dirname = os.path.dirname(path)
  if not os.path.exists(dirname):
    MakeDirectory(dirname)
  with tempfile.NamedTemporaryFile(
      mode, suffix=os.path.basename(path), dir=dirname, delete=False) as f:
    try:
      yield f

      # file should be closed before comparison/move.
      f.close()
      if not (only_if_changed and os.path.exists(path) and
              filecmp.cmp(f.name, path)):
        shutil.move(f.name, path)
    finally:
      if os.path.exists(f.name):
        os.unlink(f.name)


class CalledProcessError(Exception):
  """This exception is raised when the process run by CheckOutput
  exits with a non-zero exit code."""

  def __init__(self, cwd, args, output):
    super(CalledProcessError, self).__init__()
    self.cwd = cwd
    self.args = args
    self.output = output

  def __str__(self):
    # A user should be able to simply copy and paste the command that failed
    # into their shell.
    copyable_command = '( cd {}; {} )'.format(os.path.abspath(self.cwd),
        ' '.join(map(pipes.quote, self.args)))
    return 'Command failed: {}\n{}'.format(copyable_command, self.output)


def FilterLines(output, filter_string):
  """Output filter from build_utils.CheckOutput.

  Args:
    output: Executable output as from build_utils.CheckOutput.
    filter_string: An RE string that will filter (remove) matching
        lines from |output|.

  Returns:
    The filtered output, as a single string.
  """
  re_filter = re.compile(filter_string)
  return '\n'.join(
      line for line in output.split('\n') if not re_filter.search(line))


def FilterReflectiveAccessJavaWarnings(output):
  """Filters out warnings about illegal reflective access operation.

  These warnings were introduced in Java 9, and generally mean that dependencies
  need to be updated.
  """
  #  WARNING: An illegal reflective access operation has occurred
  #  WARNING: Illegal reflective access by ...
  #  WARNING: Please consider reporting this to the maintainers of ...
  #  WARNING: Use --illegal-access=warn to enable warnings of further ...
  #  WARNING: All illegal access operations will be denied in a future release
  return FilterLines(
      output, r'WARNING: ('
      'An illegal reflective|'
      'Illegal reflective access|'
      'Please consider reporting this to|'
      'Use --illegal-access=warn|'
      'All illegal access operations)')


# This can be used in most cases like subprocess.check_output(). The output,
# particularly when the command fails, better highlights the command's failure.
# If the command fails, raises a build_utils.CalledProcessError.
def CheckOutput(args, cwd=None, env=None,
                print_stdout=False, print_stderr=True,
                stdout_filter=None,
                stderr_filter=None,
                fail_func=lambda returncode, stderr: returncode != 0):
  if not cwd:
    cwd = os.getcwd()

  child = subprocess.Popen(args,
      stdout=subprocess.PIPE, stderr=subprocess.PIPE, cwd=cwd, env=env)
  stdout, stderr = child.communicate()

  if stdout_filter is not None:
    stdout = stdout_filter(stdout)

  if stderr_filter is not None:
    stderr = stderr_filter(stderr)

  if fail_func(child.returncode, stderr):
    raise CalledProcessError(cwd, args, stdout + stderr)

  if print_stdout:
    sys.stdout.write(stdout)
  if print_stderr:
    sys.stderr.write(stderr)

  return stdout


def GetModifiedTime(path):
  # For a symlink, the modified time should be the greater of the link's
  # modified time and the modified time of the target.
  return max(os.lstat(path).st_mtime, os.stat(path).st_mtime)


def IsTimeStale(output, inputs):
  if not os.path.exists(output):
    return True

  output_time = GetModifiedTime(output)
  for i in inputs:
    if GetModifiedTime(i) > output_time:
      return True
  return False


def _CheckZipPath(name):
  if os.path.normpath(name) != name:
    raise Exception('Non-canonical zip path: %s' % name)
  if os.path.isabs(name):
    raise Exception('Absolute zip path: %s' % name)


def _IsSymlink(zip_file, name):
  zi = zip_file.getinfo(name)

  # The two high-order bytes of ZipInfo.external_attr represent
  # UNIX permissions and file type bits.
  return stat.S_ISLNK(zi.external_attr >> 16)


def ExtractAll(zip_path, path=None, no_clobber=True, pattern=None,
               predicate=None):
  if path is None:
    path = os.getcwd()
  elif not os.path.exists(path):
    MakeDirectory(path)

  if not zipfile.is_zipfile(zip_path):
    raise Exception('Invalid zip file: %s' % zip_path)

  extracted = []
  with zipfile.ZipFile(zip_path) as z:
    for name in z.namelist():
      if name.endswith('/'):
        MakeDirectory(os.path.join(path, name))
        continue
      if pattern is not None:
        if not fnmatch.fnmatch(name, pattern):
          continue
      if predicate and not predicate(name):
        continue
      _CheckZipPath(name)
      if no_clobber:
        output_path = os.path.join(path, name)
        if os.path.exists(output_path):
          raise Exception(
              'Path already exists from zip: %s %s %s'
              % (zip_path, name, output_path))
      if _IsSymlink(z, name):
        dest = os.path.join(path, name)
        MakeDirectory(os.path.dirname(dest))
        os.symlink(z.read(name), dest)
        extracted.append(dest)
      else:
        z.extract(name, path)
        extracted.append(os.path.join(path, name))

  return extracted


def HermeticZipInfo(*args, **kwargs):
  """Creates a ZipInfo with a constant timestamp and external_attr."""
  ret = zipfile.ZipInfo(*args, **kwargs)
  ret.date_time = (2001, 1, 1, 0, 0, 0)
  ret.external_attr = (0o644 << 16)
  return ret


def AddToZipHermetic(zip_file,
                     zip_path,
                     src_path=None,
                     data=None,
                     compress=None):
  """Adds a file to the given ZipFile with a hard-coded modified time.

  Args:
    zip_file: ZipFile instance to add the file to.
    zip_path: Destination path within the zip file (or ZipInfo instance).
    src_path: Path of the source file. Mutually exclusive with |data|.
    data: File data as a string.
    compress: Whether to enable compression. Default is taken from ZipFile
        constructor.
  """
  assert (src_path is None) != (data is None), (
      '|src_path| and |data| are mutually exclusive.')
  if isinstance(zip_path, zipfile.ZipInfo):
    zipinfo = zip_path
    zip_path = zipinfo.filename
  else:
    zipinfo = HermeticZipInfo(filename=zip_path)

  _CheckZipPath(zip_path)

  if src_path and os.path.islink(src_path):
    zipinfo.filename = zip_path
    zipinfo.external_attr |= stat.S_IFLNK << 16  # mark as a symlink
    zip_file.writestr(zipinfo, os.readlink(src_path))
    return

  # zipfile.write() does
  #     external_attr = (os.stat(src_path)[0] & 0xFFFF) << 16
  # but we want to use _HERMETIC_FILE_ATTR, so manually set
  # the few attr bits we care about.
  if src_path:
    st = os.stat(src_path)
    for mode in (stat.S_IXUSR, stat.S_IXGRP, stat.S_IXOTH):
      if st.st_mode & mode:
        zipinfo.external_attr |= mode << 16

  if src_path:
    with open(src_path, 'rb') as f:
      data = f.read()

  # zipfile will deflate even when it makes the file bigger. To avoid
  # growing files, disable compression at an arbitrary cut off point.
  if len(data) < 16:
    compress = False

  # None converts to ZIP_STORED, when passed explicitly rather than the
  # default passed to the ZipFile constructor.
  compress_type = zip_file.compression
  if compress is not None:
    compress_type = zipfile.ZIP_DEFLATED if compress else zipfile.ZIP_STORED
  zip_file.writestr(zipinfo, data, compress_type)


def DoZip(inputs, output, base_dir=None, compress_fn=None,
          zip_prefix_path=None):
  """Creates a zip file from a list of files.

  Args:
    inputs: A list of paths to zip, or a list of (zip_path, fs_path) tuples.
    output: Path, fileobj, or ZipFile instance to add files to.
    base_dir: Prefix to strip from inputs.
    compress_fn: Applied to each input to determine whether or not to compress.
        By default, items will be |zipfile.ZIP_STORED|.
    zip_prefix_path: Path prepended to file path in zip file.
  """
  if base_dir is None:
    base_dir = '.'
  input_tuples = []
  for tup in inputs:
    if isinstance(tup, string_types):
      tup = (os.path.relpath(tup, base_dir), tup)
      if tup[0].startswith('..'):
        raise Exception('Invalid zip_path: ' + tup[0])
    input_tuples.append(tup)

  # Sort by zip path to ensure stable zip ordering.
  input_tuples.sort(key=lambda tup: tup[0])

  out_zip = output
  if not isinstance(output, zipfile.ZipFile):
    out_zip = zipfile.ZipFile(output, 'w')

  try:
    for zip_path, fs_path in input_tuples:
      if zip_prefix_path:
        zip_path = os.path.join(zip_prefix_path, zip_path)
      compress = compress_fn(zip_path) if compress_fn else None
      AddToZipHermetic(out_zip, zip_path, src_path=fs_path, compress=compress)
  finally:
    if output is not out_zip:
      out_zip.close()


def ZipDir(output, base_dir, compress_fn=None, zip_prefix_path=None):
  """Creates a zip file from a directory."""
  inputs = []
  for root, _, files in os.walk(base_dir):
    for f in files:
      inputs.append(os.path.join(root, f))

  if isinstance(output, zipfile.ZipFile):
    DoZip(
        inputs,
        output,
        base_dir,
        compress_fn=compress_fn,
        zip_prefix_path=zip_prefix_path)
  else:
    with AtomicOutput(output) as f:
      DoZip(
          inputs,
          f,
          base_dir,
          compress_fn=compress_fn,
          zip_prefix_path=zip_prefix_path)


def MatchesGlob(path, filters):
  """Returns whether the given path matches any of the given glob patterns."""
  return filters and any(fnmatch.fnmatch(path, f) for f in filters)


def MergeZips(output, input_zips, path_transform=None, compress=None):
  """Combines all files from |input_zips| into |output|.

  Args:
    output: Path, fileobj, or ZipFile instance to add files to.
    input_zips: Iterable of paths to zip files to merge.
    path_transform: Called for each entry path. Returns a new path, or None to
        skip the file.
    compress: Overrides compression setting from origin zip entries.
  """
  path_transform = path_transform or (lambda p: p)
  added_names = set()

  out_zip = output
  if not isinstance(output, zipfile.ZipFile):
    out_zip = zipfile.ZipFile(output, 'w')

  try:
    for in_file in input_zips:
      with zipfile.ZipFile(in_file, 'r') as in_zip:
        for info in in_zip.infolist():
          # Ignore directories.
          if info.filename[-1] == '/':
            continue
          dst_name = path_transform(info.filename)
          if not dst_name:
            continue
          already_added = dst_name in added_names
          if not already_added:
            if compress is not None:
              compress_entry = compress
            else:
              compress_entry = info.compress_type != zipfile.ZIP_STORED
            AddToZipHermetic(
                out_zip,
                dst_name,
                data=in_zip.read(info),
                compress=compress_entry)
            added_names.add(dst_name)
  finally:
    if output is not out_zip:
      out_zip.close()


def GetSortedTransitiveDependencies(top, deps_func):
  """Gets the list of all transitive dependencies in sorted order.

  There should be no cycles in the dependency graph (crashes if cycles exist).

  Args:
    top: A list of the top level nodes
    deps_func: A function that takes a node and returns a list of its direct
        dependencies.
  Returns:
    A list of all transitive dependencies of nodes in top, in order (a node will
    appear in the list at a higher index than all of its dependencies).
  """
  # Find all deps depth-first, maintaining original order in the case of ties.
  deps_map = collections.OrderedDict()
  def discover(nodes):
    for node in nodes:
      if node in deps_map:
        continue
      deps = deps_func(node)
      discover(deps)
      deps_map[node] = deps

  discover(top)
  return list(deps_map)


def ComputePythonDependencies():
  """Gets the paths of imported non-system python modules.

  A path is assumed to be a "system" import if it is outside of chromium's
  src/. The paths will be relative to the current directory.
  """
  _ForceLazyModulesToLoad()
  module_paths = (m.__file__ for m in sys.modules.values()
                  if m is not None and hasattr(m, '__file__'))
  abs_module_paths = map(os.path.abspath, module_paths)

  abs_dir_source_root = os.path.abspath(DIR_SOURCE_ROOT)
  non_system_module_paths = [
      p for p in abs_module_paths if p.startswith(abs_dir_source_root)
  ]

  def ConvertPycToPy(s):
    if s.endswith('.pyc'):
      return s[:-1]
    return s

  non_system_module_paths = map(ConvertPycToPy, non_system_module_paths)
  non_system_module_paths = map(os.path.relpath, non_system_module_paths)
  return sorted(set(non_system_module_paths))


def _ForceLazyModulesToLoad():
  """Forces any lazily imported modules to fully load themselves.

  Inspecting the modules' __file__ attribute causes lazily imported modules
  (e.g. from email) to get fully imported and update sys.modules. Iterate
  over the values until sys.modules stabilizes so that no modules are missed.
  """
  while True:
    num_modules_before = len(sys.modules.keys())
    for m in sys.modules.values():
      if m is not None and hasattr(m, '__file__'):
        _ = m.__file__
    num_modules_after = len(sys.modules.keys())
    if num_modules_before == num_modules_after:
      break


def InitLogging(enabling_env):
  logging.basicConfig(
      level=logging.DEBUG if os.environ.get(enabling_env) else logging.WARNING,
      format='%(levelname).1s %(process)d %(relativeCreated)6d %(message)s')
  script_name = os.path.basename(sys.argv[0])
  logging.info('Started (%s)', script_name)

  my_pid = os.getpid()

  def log_exit():
    # Do not log for fork'ed processes.
    if os.getpid() == my_pid:
      logging.info("Job's done (%s)", script_name)

  atexit.register(log_exit)


def AddDepfileOption(parser):
  # TODO(agrieve): Get rid of this once we've moved to argparse.
  if hasattr(parser, 'add_option'):
    func = parser.add_option
  else:
    func = parser.add_argument
  func('--depfile',
       help='Path to depfile (refer to `gn help depfile`)')


def WriteDepfile(depfile_path, first_gn_output, inputs=None, add_pydeps=True):
  assert depfile_path != first_gn_output  # http://crbug.com/646165
  assert not isinstance(inputs, string_types)  # Easy mistake to make
  inputs = inputs or []
  if add_pydeps:
    inputs = ComputePythonDependencies() + inputs
  MakeDirectory(os.path.dirname(depfile_path))
  # Ninja does not support multiple outputs in depfiles.
  with open(depfile_path, 'w') as depfile:
    depfile.write(first_gn_output.replace(' ', '\\ '))
    depfile.write(': ')
    depfile.write(' '.join(i.replace(' ', '\\ ') for i in inputs))
    depfile.write('\n')


def ExpandFileArgs(args):
  """Replaces file-arg placeholders in args.

  These placeholders have the form:
    @FileArg(filename:key1:key2:...:keyn)

  The value of such a placeholder is calculated by reading 'filename' as json.
  And then extracting the value at [key1][key2]...[keyn]. If a key has a '[]'
  suffix the (intermediate) value will be interpreted as a single item list and
  the single item will be returned or used for further traversal.

  Note: This intentionally does not return the list of files that appear in such
  placeholders. An action that uses file-args *must* know the paths of those
  files prior to the parsing of the arguments (typically by explicitly listing
  them in the action's inputs in build files).
  """
  new_args = list(args)
  file_jsons = dict()
  r = re.compile('@FileArg\((.*?)\)')
  for i, arg in enumerate(args):
    match = r.search(arg)
    if not match:
      continue

    def get_key(key):
      if key.endswith('[]'):
        return key[:-2], True
      return key, False

    lookup_path = match.group(1).split(':')
    file_path, _ = get_key(lookup_path[0])
    if not file_path in file_jsons:
      with open(file_path) as f:
        file_jsons[file_path] = json.load(f)

    expansion = file_jsons
    for k in lookup_path:
      k, flatten = get_key(k)
      expansion = expansion[k]
      if flatten:
        if not isinstance(expansion, list) or not len(expansion) == 1:
          raise Exception('Expected single item list but got %s' % expansion)
        expansion = expansion[0]

    # This should match ParseGnList. The output is either a GN-formatted list
    # or a literal (with no quotes).
    if isinstance(expansion, list):
      new_args[i] = (arg[:match.start()] + gn_helpers.ToGNString(expansion) +
                     arg[match.end():])
    else:
      new_args[i] = arg[:match.start()] + str(expansion) + arg[match.end():]

  return new_args


def ReadSourcesList(sources_list_file_name):
  """Reads a GN-written file containing list of file names and returns a list.

  Note that this function should not be used to parse response files.
  """
  with open(sources_list_file_name) as f:
    return [file_name.strip() for file_name in f]<|MERGE_RESOLUTION|>--- conflicted
+++ resolved
@@ -21,26 +21,16 @@
 import tempfile
 import zipfile
 
-<<<<<<< HEAD
-# Any new non-system import must be added to:
-#     //build/config/android/internal_rules.gni
-
-from util import md5_check
-
 # pylib conflicts with mojo/public/tools/bindings/pylib. Prioritize
 # build/android/pylib.
 # PYTHONPATH wouldn't help in this case, because soong put source files under
 # temp directory for each build, so the abspath is unknown until the
 # execution.
-#sys.path.append(os.path.join(os.path.dirname(__file__),
-#                             os.pardir, os.pardir, os.pardir))
+sys.path.append(os.path.join(os.path.dirname(__file__),
+                             os.pardir, os.pardir, os.pardir))
+# For soong build
 sys.path.insert(0, os.path.join(os.path.dirname(__file__),
                                 os.pardir, os.pardir))
-
-=======
-sys.path.append(os.path.join(os.path.dirname(__file__),
-                             os.pardir, os.pardir, os.pardir))
->>>>>>> e13ed00f
 import gn_helpers
 
 # Use relative paths to improved hermetic property of build scripts.
