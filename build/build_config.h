// Copyright (c) 2012 The Chromium Authors. All rights reserved.
// Use of this source code is governed by a BSD-style license that can be
// found in the LICENSE file.

// This file doesn't belong to any GN target by design for faster build and
// less developer overhead.

// This file adds build flags about the OS we're currently building on. They are
// defined directly in this file instead of via a `buildflag_header` target in a
// GN file for faster build. They are defined using the corresponding OS defines
// (e.g. OS_WIN) which are also defined in this file (except for OS_CHROMEOS,
// which is set by the build system). These defines are deprecated and should
// NOT be used directly. For example:
//    Please Use: #if BUILDFLAG(IS_WIN)
//    Deprecated: #if defined(OS_WIN)
//
//  Operating System:
//    IS_AIX / IS_ANDROID / IS_ASMJS / IS_FREEBSD / IS_FUCHSIA / IS_IOS /
//    IS_LINUX / IS_MAC / IS_NACL / IS_NETBSD / IS_OPENBSD /
//    IS_QNX / IS_SOLARIS / IS_WIN
//  Operating System family:
//    IS_APPLE: IOS or MAC
//    IS_BSD: FREEBSD or NETBSD or OPENBSD
//    IS_POSIX: AIX or ANDROID or ASMJS or CHROMEOS or FREEBSD or IOS or LINUX
//              or MAC or NACL or NETBSD or OPENBSD or QNX or SOLARIS

// This file also adds defines specific to the platform, architecture etc.
//
//  Compiler:
//    COMPILER_MSVC / COMPILER_GCC
//
//  Processor:
//    ARCH_CPU_ARM64 / ARCH_CPU_ARMEL / ARCH_CPU_MIPS / ARCH_CPU_MIPS64 /
//    ARCH_CPU_MIPS64EL / ARCH_CPU_MIPSEL / ARCH_CPU_PPC64 / ARCH_CPU_S390 /
//    ARCH_CPU_S390X / ARCH_CPU_X86 / ARCH_CPU_X86_64
//  Processor family:
//    ARCH_CPU_ARM_FAMILY: ARMEL or ARM64
//    ARCH_CPU_MIPS_FAMILY: MIPS64EL or MIPSEL or MIPS64 or MIPS
//    ARCH_CPU_PPC64_FAMILY: PPC64
//    ARCH_CPU_S390_FAMILY: S390 or S390X
//    ARCH_CPU_X86_FAMILY: X86 or X86_64
//  Processor features:
//    ARCH_CPU_31_BITS / ARCH_CPU_32_BITS / ARCH_CPU_64_BITS
//    ARCH_CPU_BIG_ENDIAN / ARCH_CPU_LITTLE_ENDIAN

#ifndef BUILD_BUILD_CONFIG_H_
#define BUILD_BUILD_CONFIG_H_

<<<<<<< HEAD
// A brief primer on #defines:
//
// - __ANDROID__ is automatically defined by the Android toolchain (see
//   https://goo.gl/v61lXa). It's not defined when building host code.
// - __ANDROID_HOST__ is defined via -D by Android.mk when building host code
//   within an Android checkout.
// - ANDROID is defined via -D when building code for either Android targets or
//   hosts. Use __ANDROID__ and __ANDROID_HOST__ instead.
// - OS_ANDROID is a define used to build Chrome for Android within the NDK and
//   to build Android targets.

// Android targets and hosts don't use tcmalloc.
#if defined(__ANDROID__) || defined(__ANDROID_HOST__)
#define NO_TCMALLOC
#endif  // defined(__ANDROID__) || defined(__ANDROID_HOST__)

#if defined(__ANDROID__)  // Android targets

#define OS_ANDROID 1

#elif !defined(__ANDROID_HOST__)  // Chrome OS

#define OS_CHROMEOS 1
// TODO: Remove these once the GLib MessageLoopForUI isn't being used:
// https://crbug.com/361635
#define USE_GLIB 1
#define USE_OZONE 1

#endif  // defined(__ANDROID__)
=======
#include "build/buildflag.h"
>>>>>>> 0902557a

// A set of macros to use for platform detection.
#if defined(__native_client__)
// __native_client__ must be first, so that other OS_ defines are not set.
#define OS_NACL 1
<<<<<<< HEAD
// OS_NACL comes in two sandboxing technology flavors, SFI or Non-SFI.
// PNaCl toolchain defines __native_client_nonsfi__ macro in Non-SFI build
// mode, while it does not in SFI build mode.
#if defined(__native_client_nonsfi__)
#define OS_NACL_NONSFI
#else
#define OS_NACL_SFI
#endif
=======
#elif defined(ANDROID)
#define OS_ANDROID 1
>>>>>>> 0902557a
#elif defined(__APPLE__)
// Only include TargetConditionals after testing ANDROID as some Android builds
// on the Mac have this header available and it's not needed unless the target
// is really an Apple platform.
#include <TargetConditionals.h>
#if defined(TARGET_OS_IPHONE) && TARGET_OS_IPHONE
#define OS_IOS 1
#else
#define OS_MAC 1
#endif  // defined(TARGET_OS_IPHONE) && TARGET_OS_IPHONE
#elif defined(__linux__)
#if !defined(OS_CHROMEOS)
// Do not define OS_LINUX on Chrome OS build.
// The OS_CHROMEOS macro is defined in GN.
#define OS_LINUX 1
#endif  // !defined(OS_CHROMEOS)
// Include a system header to pull in features.h for glibc/uclibc macros.
#include <assert.h>
#if defined(__GLIBC__) && !defined(__UCLIBC__)
// We really are using glibc, not uClibc pretending to be glibc.
#define LIBC_GLIBC 1
#endif
#elif defined(_WIN32)
#define OS_WIN 1
#elif defined(__Fuchsia__)
#define OS_FUCHSIA 1
#elif defined(__FreeBSD__)
#define OS_FREEBSD 1
#elif defined(__NetBSD__)
#define OS_NETBSD 1
#elif defined(__OpenBSD__)
#define OS_OPENBSD 1
#elif defined(__sun)
#define OS_SOLARIS 1
#elif defined(__QNXNTO__)
#define OS_QNX 1
#elif defined(_AIX)
#define OS_AIX 1
#elif defined(__asmjs__) || defined(__wasm__)
#define OS_ASMJS 1
#elif defined(__MVS__)
#define OS_ZOS 1
#else
#error Please add support for your platform in build/build_config.h
#endif
// NOTE: Adding a new port? Please follow
// https://chromium.googlesource.com/chromium/src/+/main/docs/new_port_policy.md

#if defined(OS_MAC) || defined(OS_IOS)
#define OS_APPLE 1
#endif

// For access to standard BSD features, use OS_BSD instead of a
// more specific macro.
#if defined(OS_FREEBSD) || defined(OS_NETBSD) || defined(OS_OPENBSD)
#define OS_BSD 1
#endif

// For access to standard POSIXish features, use OS_POSIX instead of a
// more specific macro.
#if defined(OS_AIX) || defined(OS_ANDROID) || defined(OS_ASMJS) ||  \
    defined(OS_FREEBSD) || defined(OS_IOS) || defined(OS_LINUX) ||  \
    defined(OS_CHROMEOS) || defined(OS_MAC) || defined(OS_NACL) ||  \
    defined(OS_NETBSD) || defined(OS_OPENBSD) || defined(OS_QNX) || \
    defined(OS_SOLARIS) || defined(OS_ZOS)
#define OS_POSIX 1
#endif

// OS build flags
#if defined(OS_AIX)
#define BUILDFLAG_INTERNAL_IS_AIX() (1)
#else
#define BUILDFLAG_INTERNAL_IS_AIX() (0)
#endif

#if defined(OS_ANDROID)
#define BUILDFLAG_INTERNAL_IS_ANDROID() (1)
#else
#define BUILDFLAG_INTERNAL_IS_ANDROID() (0)
#endif

#if defined(OS_APPLE)
#define BUILDFLAG_INTERNAL_IS_APPLE() (1)
#else
#define BUILDFLAG_INTERNAL_IS_APPLE() (0)
#endif

#if defined(OS_ASMJS)
#define BUILDFLAG_INTERNAL_IS_ASMJS() (1)
#else
#define BUILDFLAG_INTERNAL_IS_ASMJS() (0)
#endif

#if defined(OS_BSD)
#define BUILDFLAG_INTERNAL_IS_BSD() (1)
#else
#define BUILDFLAG_INTERNAL_IS_BSD() (0)
#endif

#if defined(OS_CHROMEOS)
#define BUILDFLAG_INTERNAL_IS_CHROMEOS() (1)
#else
#define BUILDFLAG_INTERNAL_IS_CHROMEOS() (0)
#endif

#if defined(OS_FREEBSD)
#define BUILDFLAG_INTERNAL_IS_FREEBSD() (1)
#else
#define BUILDFLAG_INTERNAL_IS_FREEBSD() (0)
#endif

#if defined(OS_FUCHSIA)
#define BUILDFLAG_INTERNAL_IS_FUCHSIA() (1)
#else
#define BUILDFLAG_INTERNAL_IS_FUCHSIA() (0)
#endif

#if defined(OS_IOS)
#define BUILDFLAG_INTERNAL_IS_IOS() (1)
#else
#define BUILDFLAG_INTERNAL_IS_IOS() (0)
#endif

#if defined(OS_LINUX)
#define BUILDFLAG_INTERNAL_IS_LINUX() (1)
#else
#define BUILDFLAG_INTERNAL_IS_LINUX() (0)
#endif

#if defined(OS_MAC)
#define BUILDFLAG_INTERNAL_IS_MAC() (1)
#else
#define BUILDFLAG_INTERNAL_IS_MAC() (0)
#endif

#if defined(OS_NACL)
#define BUILDFLAG_INTERNAL_IS_NACL() (1)
#else
#define BUILDFLAG_INTERNAL_IS_NACL() (0)
#endif

#if defined(OS_NETBSD)
#define BUILDFLAG_INTERNAL_IS_NETBSD() (1)
#else
#define BUILDFLAG_INTERNAL_IS_NETBSD() (0)
#endif

#if defined(OS_OPENBSD)
#define BUILDFLAG_INTERNAL_IS_OPENBSD() (1)
#else
#define BUILDFLAG_INTERNAL_IS_OPENBSD() (0)
#endif

#if defined(OS_POSIX)
#define BUILDFLAG_INTERNAL_IS_POSIX() (1)
#else
#define BUILDFLAG_INTERNAL_IS_POSIX() (0)
#endif

#if defined(OS_QNX)
#define BUILDFLAG_INTERNAL_IS_QNX() (1)
#else
#define BUILDFLAG_INTERNAL_IS_QNX() (0)
#endif

#if defined(OS_SOLARIS)
#define BUILDFLAG_INTERNAL_IS_SOLARIS() (1)
#else
#define BUILDFLAG_INTERNAL_IS_SOLARIS() (0)
#endif

#if defined(OS_WIN)
#define BUILDFLAG_INTERNAL_IS_WIN() (1)
#else
#define BUILDFLAG_INTERNAL_IS_WIN() (0)
#endif

// Compiler detection. Note: clang masquerades as GCC on POSIX and as MSVC on
// Windows.
#if defined(__GNUC__)
#define COMPILER_GCC 1
#elif defined(_MSC_VER)
#define COMPILER_MSVC 1
#else
#error Please add support for your compiler in build/build_config.h
#endif

// Processor architecture detection.  For more info on what's defined, see:
//   http://msdn.microsoft.com/en-us/library/b0084kay.aspx
//   http://www.agner.org/optimize/calling_conventions.pdf
//   or with gcc, run: "echo | gcc -E -dM -"
#if defined(_M_X64) || defined(__x86_64__)
#define ARCH_CPU_X86_FAMILY 1
#define ARCH_CPU_X86_64 1
#define ARCH_CPU_64_BITS 1
#define ARCH_CPU_LITTLE_ENDIAN 1
#elif defined(_M_IX86) || defined(__i386__)
#define ARCH_CPU_X86_FAMILY 1
#define ARCH_CPU_X86 1
#define ARCH_CPU_32_BITS 1
#define ARCH_CPU_LITTLE_ENDIAN 1
#elif defined(__s390x__)
#define ARCH_CPU_S390_FAMILY 1
#define ARCH_CPU_S390X 1
#define ARCH_CPU_64_BITS 1
#define ARCH_CPU_BIG_ENDIAN 1
#elif defined(__s390__)
#define ARCH_CPU_S390_FAMILY 1
#define ARCH_CPU_S390 1
#define ARCH_CPU_31_BITS 1
#define ARCH_CPU_BIG_ENDIAN 1
#elif (defined(__PPC64__) || defined(__PPC__)) && defined(__BIG_ENDIAN__)
#define ARCH_CPU_PPC64_FAMILY 1
#define ARCH_CPU_PPC64 1
#define ARCH_CPU_64_BITS 1
#define ARCH_CPU_BIG_ENDIAN 1
#elif defined(__PPC64__)
#define ARCH_CPU_PPC64_FAMILY 1
#define ARCH_CPU_PPC64 1
#define ARCH_CPU_64_BITS 1
#define ARCH_CPU_LITTLE_ENDIAN 1
#elif defined(__ARMEL__)
#define ARCH_CPU_ARM_FAMILY 1
#define ARCH_CPU_ARMEL 1
#define ARCH_CPU_32_BITS 1
#define ARCH_CPU_LITTLE_ENDIAN 1
#elif defined(__aarch64__) || defined(_M_ARM64)
#define ARCH_CPU_ARM_FAMILY 1
#define ARCH_CPU_ARM64 1
#define ARCH_CPU_64_BITS 1
#define ARCH_CPU_LITTLE_ENDIAN 1
#elif defined(__pnacl__) || defined(__asmjs__) || defined(__wasm__)
#define ARCH_CPU_32_BITS 1
#define ARCH_CPU_LITTLE_ENDIAN 1
#elif defined(__MIPSEL__)
#if defined(__LP64__)
#define ARCH_CPU_MIPS_FAMILY 1
#define ARCH_CPU_MIPS64EL 1
#define ARCH_CPU_64_BITS 1
#define ARCH_CPU_LITTLE_ENDIAN 1
#else
#define ARCH_CPU_MIPS_FAMILY 1
#define ARCH_CPU_MIPSEL 1
#define ARCH_CPU_32_BITS 1
#define ARCH_CPU_LITTLE_ENDIAN 1
#endif
#elif defined(__MIPSEB__)
#if defined(__LP64__)
#define ARCH_CPU_MIPS_FAMILY 1
#define ARCH_CPU_MIPS64 1
#define ARCH_CPU_64_BITS 1
#define ARCH_CPU_BIG_ENDIAN 1
#else
#define ARCH_CPU_MIPS_FAMILY 1
#define ARCH_CPU_MIPS 1
#define ARCH_CPU_32_BITS 1
#define ARCH_CPU_BIG_ENDIAN 1
#endif
#else
#error Please add support for your architecture in build/build_config.h
#endif

// Type detection for wchar_t.
#if defined(OS_WIN)
#define WCHAR_T_IS_UTF16
#elif defined(OS_FUCHSIA)
#define WCHAR_T_IS_UTF32
#elif defined(OS_POSIX) && defined(COMPILER_GCC) && defined(__WCHAR_MAX__) && \
    (__WCHAR_MAX__ == 0x7fffffff || __WCHAR_MAX__ == 0xffffffff)
#define WCHAR_T_IS_UTF32
#elif defined(OS_POSIX) && defined(COMPILER_GCC) && defined(__WCHAR_MAX__) && \
    (__WCHAR_MAX__ == 0x7fff || __WCHAR_MAX__ == 0xffff)
// On Posix, we'll detect short wchar_t, but projects aren't guaranteed to
// compile in this mode (in particular, Chrome doesn't). This is intended for
// other projects using base who manage their own dependencies and make sure
// short wchar works for them.
#define WCHAR_T_IS_UTF16
#else
#error Please add support for your compiler in build/build_config.h
#endif

#if defined(OS_ANDROID)
// The compiler thinks std::string::const_iterator and "const char*" are
// equivalent types.
#define STD_STRING_ITERATOR_IS_CHAR_POINTER
// The compiler thinks std::u16string::const_iterator and "char16*" are
// equivalent types.
#define BASE_STRING16_ITERATOR_IS_CHAR16_POINTER
#endif

#endif  // BUILD_BUILD_CONFIG_H_<|MERGE_RESOLUTION|>--- conflicted
+++ resolved
@@ -46,7 +46,8 @@
 #ifndef BUILD_BUILD_CONFIG_H_
 #define BUILD_BUILD_CONFIG_H_
 
-<<<<<<< HEAD
+#include "build/buildflag.h"
+
 // A brief primer on #defines:
 //
 // - __ANDROID__ is automatically defined by the Android toolchain (see
@@ -76,27 +77,11 @@
 #define USE_OZONE 1
 
 #endif  // defined(__ANDROID__)
-=======
-#include "build/buildflag.h"
->>>>>>> 0902557a
 
 // A set of macros to use for platform detection.
 #if defined(__native_client__)
 // __native_client__ must be first, so that other OS_ defines are not set.
 #define OS_NACL 1
-<<<<<<< HEAD
-// OS_NACL comes in two sandboxing technology flavors, SFI or Non-SFI.
-// PNaCl toolchain defines __native_client_nonsfi__ macro in Non-SFI build
-// mode, while it does not in SFI build mode.
-#if defined(__native_client_nonsfi__)
-#define OS_NACL_NONSFI
-#else
-#define OS_NACL_SFI
-#endif
-=======
-#elif defined(ANDROID)
-#define OS_ANDROID 1
->>>>>>> 0902557a
 #elif defined(__APPLE__)
 // Only include TargetConditionals after testing ANDROID as some Android builds
 // on the Mac have this header available and it's not needed unless the target
