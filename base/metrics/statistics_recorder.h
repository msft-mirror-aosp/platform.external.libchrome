// Copyright 2012 The Chromium Authors
// Use of this source code is governed by a BSD-style license that can be
// found in the LICENSE file.

// StatisticsRecorder holds all Histograms and BucketRanges that are used by
// Histograms in the system. It provides a general place for
// Histograms/BucketRanges to register, and supports a global API for accessing
// (i.e., dumping, or graphing) the data.

#ifndef BASE_METRICS_STATISTICS_RECORDER_H_
#define BASE_METRICS_STATISTICS_RECORDER_H_

#include <stdint.h>

#include <atomic>
#include <memory>
#include <string>
#include <unordered_map>
#include <unordered_set>
#include <vector>

#include "base/base_export.h"
#include "base/functional/callback.h"
#include "base/gtest_prod_util.h"
#include "base/lazy_instance.h"
#include "base/memory/raw_ptr.h"
#include "base/memory/weak_ptr.h"
#include "base/metrics/histogram_base.h"
#include "base/metrics/ranges_manager.h"
#include "base/metrics/record_histogram_checker.h"
#include "base/observer_list_threadsafe.h"
#include "base/strings/string_piece.h"
#include "base/synchronization/lock.h"
#include "base/thread_annotations.h"
#include "base/types/pass_key.h"
#include "third_party/abseil-cpp/absl/synchronization/mutex.h"

namespace base {

class BucketRanges;
class HistogramSnapshotManager;

// In-memory recorder of usage statistics (aka metrics, aka histograms).
//
// All the public methods are static and act on a global recorder. This global
// recorder is internally synchronized and all the static methods are thread
// safe. This is intended to only be run/used in the browser process.
//
// StatisticsRecorder doesn't have any public constructor. For testing purpose,
// you can create a temporary recorder using the factory method
// CreateTemporaryForTesting(). This temporary recorder becomes the global one
// until deleted. When this temporary recorder is deleted, it restores the
// previous global one.
class BASE_EXPORT StatisticsRecorder {
 public:
  // An interface class that allows the StatisticsRecorder to forcibly merge
  // histograms from providers when necessary.
  class HistogramProvider {
   public:
<<<<<<< HEAD
    virtual ~HistogramProvider() {}
    // Merges all histogram information into the global versions.
    virtual void MergeHistogramDeltas() = 0;
=======
    // Merges all histogram information into the global versions. If |async| is
    // true, the work may be done asynchronously (though this is not mandatory).
    // If false, the work must be done ASAP/synchronously (e.g., because the
    // browser is shutting down). |done_callback| should be called on the
    // calling thread when all work is finished, regardless of the value of
    // |async|.
    //
    // NOTE: It is possible for this to be called with |async| set to false
    // even before a previous call with |async| set to true has finished. Hence,
    // if the implementation allows for asynchronous work, ensure that it is
    // done in a thread-safe way.
    virtual void MergeHistogramDeltas(bool async,
                                      OnceClosure done_callback) = 0;
>>>>>>> 848ccd60
  };

  // OnSampleCallback is a convenient callback type that provides information
  // about a histogram sample. This is used in conjunction with
  // ScopedHistogramSampleObserver to get notified when a sample is collected.
  using OnSampleCallback =
      base::RepeatingCallback<void(const char* /*=histogram_name*/,
                                   uint64_t /*=name_hash*/,
                                   HistogramBase::Sample)>;

  // An observer that gets notified whenever a new sample is recorded for a
  // particular histogram. Clients only need to construct it with the histogram
  // name and the callback to be invoked. The class starts observing on
  // construction and removes itself from the observer list on destruction. The
  // clients are always notified on the same sequence in which they were
  // registered.
  class BASE_EXPORT ScopedHistogramSampleObserver {
   public:
    // Constructor. Called with the desired histogram name and the callback to
    // be invoked when a sample is recorded.
    explicit ScopedHistogramSampleObserver(const std::string& histogram_name,
                                           OnSampleCallback callback);
    ~ScopedHistogramSampleObserver();

   private:
    friend class StatisticsRecorder;

    // Runs the callback.
    void RunCallback(const char* histogram_name,
                     uint64_t name_hash,
                     HistogramBase::Sample sample);

    // The name of the histogram to observe.
    const std::string histogram_name_;

    // The client supplied callback that is invoked when the histogram sample is
    // collected.
    const OnSampleCallback callback_;
  };

  typedef std::vector<HistogramBase*> Histograms;
  typedef size_t SnapshotTransactionId;

  StatisticsRecorder(const StatisticsRecorder&) = delete;
  StatisticsRecorder& operator=(const StatisticsRecorder&) = delete;

  // Restores the previous global recorder.
  //
  // When several temporary recorders are created using
  // CreateTemporaryForTesting(), these recorders must be deleted in reverse
  // order of creation.
  //
  // This method is thread safe.
  //
  // Precondition: The recorder being deleted is the current global recorder.
  ~StatisticsRecorder();

  // Registers a provider of histograms that can be called to merge those into
  // the global recorder. Calls to ImportProvidedHistograms() will fetch from
  // registered providers.
  //
  // This method is thread safe.
  static void RegisterHistogramProvider(
      const WeakPtr<HistogramProvider>& provider);

  // Registers or adds a new histogram to the collection of statistics. If an
  // identically named histogram is already registered, then the argument
  // |histogram| will be deleted. The returned value is always the registered
  // histogram (either the argument, or the pre-existing registered histogram).
  //
  // This method is thread safe.
  static HistogramBase* RegisterOrDeleteDuplicate(HistogramBase* histogram);

  // Registers or adds a new BucketRanges. If an equivalent BucketRanges is
  // already registered, then the argument |ranges| will be deleted. The
  // returned value is always the registered BucketRanges (either the argument,
  // or the pre-existing one).
  //
  // This method is thread safe.
  static const BucketRanges* RegisterOrDeleteDuplicateRanges(
      const BucketRanges* ranges);

  // A method for appending histogram data to a string. Only histograms which
  // have |query| as a substring are written to |output| (an empty string will
  // process all registered histograms).
  //
  // This method is thread safe.
  static void WriteGraph(const std::string& query, std::string* output);

  // Returns the histograms with |verbosity_level| as the serialization
  // verbosity.
  //
  // This method is thread safe.
  static std::string ToJSON(JSONVerbosityLevel verbosity_level);

  // Gets existing histograms. |include_persistent| determines whether
  // histograms held in persistent storage are included.
  //
  // The order of returned histograms is not guaranteed.
  //
  // Ownership of the individual histograms remains with the StatisticsRecorder.
  //
  // This method is thread safe.
  static Histograms GetHistograms(bool include_persistent = true)
      LOCKS_EXCLUDED(lock_.Pointer());

  // Gets BucketRanges used by all histograms registered. The order of returned
  // BucketRanges is not guaranteed.
  //
  // This method is thread safe.
  static std::vector<const BucketRanges*> GetBucketRanges();

  // Finds a histogram by name. Matches the exact name. Returns a null pointer
  // if a matching histogram is not found.
  //
  // This method is thread safe.
  static HistogramBase* FindHistogram(base::StringPiece name);

  // Imports histograms from providers. If |async| is true, the providers may do
  // the work asynchronously (though this is not guaranteed and it is up to the
  // providers to decide). If false, the work will be done synchronously.
  // |done_callback| is called on the calling thread when all providers have
  // finished.
  //
  // This method must be called on the UI thread.
  static void ImportProvidedHistograms(bool async, OnceClosure done_callback);

  // Convenience function that calls ImportProvidedHistograms() with |async|
  // set to false, and with a no-op |done_callback|.
  static void ImportProvidedHistogramsSync();

  // Snapshots all histogram deltas via |snapshot_manager|. This marks the
  // deltas as logged. |include_persistent| determines whether histograms held
  // in persistent storage are snapshotted. |flags_to_set| is used to set flags
  // for each histogram. |required_flags| is used to select which histograms to
  // record. Only histograms with all required flags are selected. If all
  // histograms should be recorded, use |Histogram::kNoFlags| as the required
  // flag. This is logically equivalent to calling SnapshotUnloggedSamples()
  // followed by HistogramSnapshotManager::MarkUnloggedSamplesAsLogged() on
  // |snapshot_manager|. Returns the snapshot transaction ID associated with
  // this operation. Thread-safe.
  static SnapshotTransactionId PrepareDeltas(
      bool include_persistent,
      HistogramBase::Flags flags_to_set,
      HistogramBase::Flags required_flags,
      HistogramSnapshotManager* snapshot_manager)
      LOCKS_EXCLUDED(snapshot_lock_.Pointer());

  // Same as PrepareDeltas() above, but the samples are not marked as logged.
  // This includes persistent histograms, and no flags will be set. A call to
  // HistogramSnapshotManager::MarkUnloggedSamplesAsLogged() on the passed
  // |snapshot_manager| should be made to mark them as logged. Returns the
  // snapshot transaction ID associated with this operation. Thread-safe.
  static SnapshotTransactionId SnapshotUnloggedSamples(
      HistogramBase::Flags required_flags,
      HistogramSnapshotManager* snapshot_manager)
      LOCKS_EXCLUDED(snapshot_lock_.Pointer());

  // Returns the transaction ID of the last snapshot performed (either through
  // PrepareDeltas() or SnapshotUnloggedSamples()). Returns 0 if a snapshot was
  // never taken so far. Thread-safe.
  static SnapshotTransactionId GetLastSnapshotTransactionId()
      LOCKS_EXCLUDED(snapshot_lock_.Pointer());

  // Retrieves and runs the list of callbacks for the histogram referred to by
  // |histogram_name|, if any.
  //
  // This method is thread safe.
  static void FindAndRunHistogramCallbacks(base::PassKey<HistogramBase>,
                                           const char* histogram_name,
                                           uint64_t name_hash,
                                           HistogramBase::Sample sample);

  // Returns the number of known histograms.
  //
  // This method is thread safe.
  static size_t GetHistogramCount();

  // Initializes logging histograms with --v=1. Safe to call multiple times.
  // Is called from ctor but for browser it seems that it is more useful to
  // start logging after statistics recorder, so we need to init log-on-shutdown
  // later.
  //
  // This method is thread safe.
  static void InitLogOnShutdown();

  // Removes a histogram from the internal set of known ones. This can be
  // necessary during testing persistent histograms where the underlying
  // memory is being released.
  //
  // This method is thread safe.
  static void ForgetHistogramForTesting(base::StringPiece name);

  // Creates a temporary StatisticsRecorder object for testing purposes. All new
  // histograms will be registered in it until it is destructed or pushed aside
  // for the lifetime of yet another StatisticsRecorder object. The destruction
  // of the returned object will re-activate the previous one.
  // StatisticsRecorder objects must be deleted in the opposite order to which
  // they're created.
  //
  // This method is thread safe.
  [[nodiscard]] static std::unique_ptr<StatisticsRecorder>
  CreateTemporaryForTesting();

  // Sets the record checker for determining if a histogram should be recorded.
  // Record checker doesn't affect any already recorded histograms, so this
  // method must be called very early, before any threads have started.
  // Record checker methods can be called on any thread, so they shouldn't
  // mutate any state.
  static void SetRecordChecker(
      std::unique_ptr<RecordHistogramChecker> record_checker);

  // Checks if the given histogram should be recorded based on the
  // ShouldRecord() method of the record checker. If the record checker is not
  // set, returns true.
  // |histogram_hash| corresponds to the result of HashMetricNameAs32Bits().
  //
  // This method is thread safe.
  static bool ShouldRecordHistogram(uint32_t histogram_hash);

  // Sorts histograms by name.
  static Histograms Sort(Histograms histograms);

  // Filters histograms by name. Only histograms which have |query| as a
  // substring in their name are kept. An empty query keeps all histograms.
  // |case_sensitive| determines whether the matching should be done in a
  // case sensitive way.
  static Histograms WithName(Histograms histograms,
                             const std::string& query,
                             bool case_sensitive = true);

  using GlobalSampleCallback = void (*)(const char* /*=histogram_name*/,
                                        uint64_t /*=name_hash*/,
                                        HistogramBase::Sample);
  // Installs a global callback which will be called for every added
  // histogram sample. The given callback is a raw function pointer in order
  // to be accessed lock-free and can be called on any thread.
  static void SetGlobalSampleCallback(
      const GlobalSampleCallback& global_sample_callback);

  // Returns the global callback, if any, that should be called every time a
  // histogram sample is added.
  static GlobalSampleCallback global_sample_callback() {
    return global_sample_callback_.load(std::memory_order_relaxed);
  }

  // Returns whether there's either a global histogram callback set,
  // or if any individual histograms have callbacks set. Used for early return
  // when histogram samples are added.
  static bool have_active_callbacks() {
    return have_active_callbacks_.load(std::memory_order_relaxed);
  }

 private:
  // Adds an observer to be notified when a new sample is recorded on the
  // histogram referred to by |histogram_name|. Can be called before or after
  // the histogram is created.
  //
  // This method is thread safe.
  static void AddHistogramSampleObserver(
      const std::string& histogram_name,
      ScopedHistogramSampleObserver* observer);

  // Clears the given |observer| set on the histogram referred to by
  // |histogram_name|.
  //
  // This method is thread safe.
  static void RemoveHistogramSampleObserver(
      const std::string& histogram_name,
      ScopedHistogramSampleObserver* observer);

  typedef std::vector<WeakPtr<HistogramProvider>> HistogramProviders;

  typedef std::unordered_map<StringPiece, HistogramBase*, StringPieceHash>
      HistogramMap;

  // A map of histogram name to registered observers. If the histogram isn't
  // created yet, the observers will be added after creation.
  using HistogramSampleObserverList =
      base::ObserverListThreadSafe<ScopedHistogramSampleObserver>;
  typedef std::unordered_map<std::string,
                             scoped_refptr<HistogramSampleObserverList>>
      ObserverMap;

  friend class StatisticsRecorderTest;
  FRIEND_TEST_ALL_PREFIXES(StatisticsRecorderTest, IterationTest);

  // Initializes the global recorder if it doesn't already exist. Safe to call
  // multiple times.
  static void EnsureGlobalRecorderWhileLocked()
      EXCLUSIVE_LOCKS_REQUIRED(lock_.Pointer());

  // Gets histogram providers.
  //
  // This method is thread safe.
  static HistogramProviders GetHistogramProviders();

  // Imports histograms from global persistent memory.
  static void ImportGlobalPersistentHistograms()
      LOCKS_EXCLUDED(lock_.Pointer());

  // Constructs a new StatisticsRecorder and sets it as the current global
  // recorder.
  //
  // This singleton instance should be started during the single-threaded
  // portion of startup and hence it is not thread safe. It initializes globals
  // to provide support for all future calls.
  StatisticsRecorder() EXCLUSIVE_LOCKS_REQUIRED(lock_.Pointer());

  // Initialize implementation but without lock. Caller should guard
  // StatisticsRecorder by itself if needed (it isn't in unit tests).
  static void InitLogOnShutdownWhileLocked()
      EXCLUSIVE_LOCKS_REQUIRED(lock_.Pointer());

  HistogramMap histograms_;
  ObserverMap observers_;
  HistogramProviders providers_;
  RangesManager ranges_manager_;
  std::unique_ptr<RecordHistogramChecker> record_checker_;

  // Previous global recorder that existed when this one was created.
  raw_ptr<StatisticsRecorder> previous_ = nullptr;

  // Global lock for internal synchronization.
  static LazyInstance<absl::Mutex>::Leaky lock_;

  // Global lock for internal synchronization of histogram snapshots.
  static LazyInstance<base::Lock>::Leaky snapshot_lock_;

  // A strictly increasing number that is incremented every time a snapshot is
  // taken (by either calling SnapshotUnloggedSamples() or PrepareDeltas()).
  // This represents the transaction ID of the last snapshot taken.
  static SnapshotTransactionId last_snapshot_transaction_id_
      GUARDED_BY(snapshot_lock_.Get());

  // Current global recorder. This recorder is used by static methods. When a
  // new global recorder is created by CreateTemporaryForTesting(), then the
  // previous global recorder is referenced by top_->previous_.
  static StatisticsRecorder* top_ GUARDED_BY(lock_.Pointer());

  // Tracks whether InitLogOnShutdownWhileLocked() has registered a logging
  // function that will be called when the program finishes.
  static bool is_vlog_initialized_;

  // Track whether there are active histogram callbacks present.
  static std::atomic<bool> have_active_callbacks_;

  // Stores a raw callback which should be called on any every histogram sample
  // which gets added.
  static std::atomic<GlobalSampleCallback> global_sample_callback_;
};

}  // namespace base

#endif  // BASE_METRICS_STATISTICS_RECORDER_H_<|MERGE_RESOLUTION|>--- conflicted
+++ resolved
@@ -57,11 +57,6 @@
   // histograms from providers when necessary.
   class HistogramProvider {
    public:
-<<<<<<< HEAD
-    virtual ~HistogramProvider() {}
-    // Merges all histogram information into the global versions.
-    virtual void MergeHistogramDeltas() = 0;
-=======
     // Merges all histogram information into the global versions. If |async| is
     // true, the work may be done asynchronously (though this is not mandatory).
     // If false, the work must be done ASAP/synchronously (e.g., because the
@@ -75,7 +70,6 @@
     // done in a thread-safe way.
     virtual void MergeHistogramDeltas(bool async,
                                       OnceClosure done_callback) = 0;
->>>>>>> 848ccd60
   };
 
   // OnSampleCallback is a convenient callback type that provides information
