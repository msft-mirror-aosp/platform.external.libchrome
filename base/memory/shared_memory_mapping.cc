--- conflicted
+++ resolved
@@ -69,14 +69,9 @@
     return;
 
   SharedMemorySecurityPolicy::ReleaseReservationForMapping(size_);
-<<<<<<< HEAD
   // Unsupported in libchrome.
   // SharedMemoryTracker::GetInstance()->DecrementMemoryUsage(*this);
-#if defined(OS_WIN)
-=======
-  SharedMemoryTracker::GetInstance()->DecrementMemoryUsage(*this);
 #if BUILDFLAG(IS_WIN)
->>>>>>> 0902557a
   if (!UnmapViewOfFile(memory_))
     DPLOG(ERROR) << "UnmapViewOfFile";
 #elif BUILDFLAG(IS_FUCHSIA)
