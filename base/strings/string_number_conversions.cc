--- conflicted
+++ resolved
@@ -17,10 +17,7 @@
 #include "base/numerics/safe_math.h"
 #include "base/strings/string_util.h"
 #include "base/strings/utf_string_conversions.h"
-<<<<<<< HEAD
-=======
 #include "base/third_party/double_conversion/double-conversion/double-conversion.h"
->>>>>>> e13ed00f
 
 namespace base {
 
@@ -373,37 +370,6 @@
 }
 
 std::string NumberToString(double value) {
-<<<<<<< HEAD
-  auto ret = std::to_string(value);
-  // If this returned an integer, don't do anything.
-  if (ret.find('.') == std::string::npos) {
-    return ret;
-  }
-  // Otherwise, it has an annoying tendency to leave trailing zeros.
-  size_t len = ret.size();
-  while (len >= 2 && ret[len - 1] == '0' && ret[len - 2] != '.') {
-    --len;
-  }
-  ret.erase(len);
-  return ret;
-}
-
-base::string16 NumberToString16(double value) {
-  auto tmp = std::to_string(value);
-  base::string16 ret(tmp.c_str(), tmp.c_str() + tmp.length());
-
-  // If this returned an integer, don't do anything.
-  if (ret.find('.') == std::string::npos) {
-    return ret;
-  }
-  // Otherwise, it has an annoying tendency to leave trailing zeros.
-  size_t len = ret.size();
-  while (len >= 2 && ret[len - 1] == '0' && ret[len - 2] != '.') {
-    --len;
-  }
-  ret.erase(len);
-  return ret;
-=======
   char buffer[32];
   double_conversion::StringBuilder builder(buffer, sizeof(buffer));
   GetDoubleToStringConverter()->ToShortest(value, &builder);
@@ -418,7 +384,6 @@
   // The number will be ASCII. This creates the string using the "input
   // iterator" variant which promotes from 8-bit to 16-bit via "=".
   return base::string16(&buffer[0], &buffer[builder.position()]);
->>>>>>> e13ed00f
 }
 
 bool StringToInt(StringPiece input, int* output) {
@@ -468,14 +433,9 @@
           double_conversion::StringToDoubleConverter::ALLOW_TRAILING_JUNK,
       0.0, 0, nullptr, nullptr);
 
-<<<<<<< HEAD
-  char* endptr = nullptr;
-  *output = strtod(input.c_str(), &endptr);
-=======
   int processed_characters_count;
   *output = converter->StringToDouble(data, input.size(),
                                       &processed_characters_count);
->>>>>>> e13ed00f
 
   // Cases to return false:
   //  - If the input string is empty, there was nothing to parse.
@@ -484,17 +444,9 @@
   //    remaining in the string after a parsed number, or the string does not
   //    begin with a parseable number.
   //  - If the first character is a space, there was leading whitespace
-<<<<<<< HEAD
-  return !input.empty() &&
-         input.c_str() + input.length() == endptr &&
-         !isspace(input[0]) &&
-         *output != std::numeric_limits<double>::infinity() &&
-         *output != -std::numeric_limits<double>::infinity();
-=======
   return !input.empty() && *output != HUGE_VAL && *output != -HUGE_VAL &&
          static_cast<size_t>(processed_characters_count) == input.size() &&
          !IsUnicodeWhitespace(input[0]);
->>>>>>> e13ed00f
 }
 
 bool StringToDouble(StringPiece input, double* output) {
