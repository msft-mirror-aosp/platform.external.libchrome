// Copyright 2016 The Chromium Authors
// Use of this source code is governed by a BSD-style license that can be
// found in the LICENSE file.

#include <memory>
#include <optional>
#include <set>
#include <string>
#include <type_traits>
#include <vector>

#include "base/template_util.h"
#include "base/test/gtest_util.h"
#include "testing/gmock/include/gmock/gmock.h"
#include "testing/gtest/include/gtest/gtest.h"

using ::testing::ElementsAre;

namespace base {

namespace {

// Object used to test complex object with std::optional<T> in addition of the
// move semantics.
class TestObject {
 public:
  enum class State {
    DEFAULT_CONSTRUCTED,
    VALUE_CONSTRUCTED,
    COPY_CONSTRUCTED,
    MOVE_CONSTRUCTED,
    MOVED_FROM,
    COPY_ASSIGNED,
    MOVE_ASSIGNED,
    SWAPPED,
  };

  TestObject() : foo_(0), bar_(0.0), state_(State::DEFAULT_CONSTRUCTED) {}

  TestObject(int foo, double bar)
      : foo_(foo), bar_(bar), state_(State::VALUE_CONSTRUCTED) {}

  TestObject(const TestObject& other)
      : foo_(other.foo_),
        bar_(other.bar_),
        state_(State::COPY_CONSTRUCTED),
        move_ctors_count_(other.move_ctors_count_) {}

  TestObject(TestObject&& other)
      : foo_(std::move(other.foo_)),
        bar_(std::move(other.bar_)),
        state_(State::MOVE_CONSTRUCTED),
        move_ctors_count_(other.move_ctors_count_ + 1) {
    other.state_ = State::MOVED_FROM;
  }

  TestObject& operator=(const TestObject& other) {
    foo_ = other.foo_;
    bar_ = other.bar_;
    state_ = State::COPY_ASSIGNED;
    move_ctors_count_ = other.move_ctors_count_;
    return *this;
  }

  TestObject& operator=(TestObject&& other) {
    foo_ = other.foo_;
    bar_ = other.bar_;
    state_ = State::MOVE_ASSIGNED;
    move_ctors_count_ = other.move_ctors_count_;
    other.state_ = State::MOVED_FROM;
    return *this;
  }

  void Swap(TestObject* other) {
    using std::swap;
    swap(foo_, other->foo_);
    swap(bar_, other->bar_);
    swap(move_ctors_count_, other->move_ctors_count_);
    state_ = State::SWAPPED;
    other->state_ = State::SWAPPED;
  }

  bool operator==(const TestObject& other) const {
    return std::tie(foo_, bar_) == std::tie(other.foo_, other.bar_);
  }

  bool operator!=(const TestObject& other) const { return !(*this == other); }

  int foo() const { return foo_; }
  State state() const { return state_; }
  int move_ctors_count() const { return move_ctors_count_; }

 private:
  int foo_;
  double bar_;
  State state_;
  int move_ctors_count_ = 0;
};

// Implementing Swappable concept.
void swap(TestObject& lhs, TestObject& rhs) {
  lhs.Swap(&rhs);
}

class NonTriviallyDestructible {
 public:
  ~NonTriviallyDestructible() {}
};

class DeletedDefaultConstructor {
 public:
  DeletedDefaultConstructor() = delete;
  DeletedDefaultConstructor(int foo) : foo_(foo) {}

  int foo() const { return foo_; }

 private:
  int foo_;
};

class DeletedCopy {
 public:
  explicit DeletedCopy(int foo) : foo_(foo) {}
  DeletedCopy(const DeletedCopy&) = delete;
  DeletedCopy(DeletedCopy&&) = default;

  DeletedCopy& operator=(const DeletedCopy&) = delete;
  DeletedCopy& operator=(DeletedCopy&&) = default;

  int foo() const { return foo_; }

 private:
  int foo_;
};

class DeletedMove {
 public:
  explicit DeletedMove(int foo) : foo_(foo) {}
  DeletedMove(const DeletedMove&) = default;
  DeletedMove(DeletedMove&&) = delete;

  DeletedMove& operator=(const DeletedMove&) = default;
  DeletedMove& operator=(DeletedMove&&) = delete;

  int foo() const { return foo_; }

 private:
  int foo_;
};

class NonTriviallyDestructibleDeletedCopyConstructor {
 public:
  explicit NonTriviallyDestructibleDeletedCopyConstructor(int foo)
      : foo_(foo) {}
  NonTriviallyDestructibleDeletedCopyConstructor(
      const NonTriviallyDestructibleDeletedCopyConstructor&) = delete;
  NonTriviallyDestructibleDeletedCopyConstructor(
      NonTriviallyDestructibleDeletedCopyConstructor&&) = default;

  ~NonTriviallyDestructibleDeletedCopyConstructor() {}

  int foo() const { return foo_; }

 private:
  int foo_;
};

class DeleteNewOperators {
 public:
  void* operator new(size_t) = delete;
  void* operator new(size_t, void*) = delete;
  void* operator new[](size_t) = delete;
  void* operator new[](size_t, void*) = delete;
};

class TriviallyDestructibleOverloadAddressOf {
 public:
  // Unfortunately, since this can be called as part of placement-new (if it
  // forgets to call std::addressof), we're uninitialized.  So, about the best
  // we can do is signal a test failure here if either operator& is called.
  TriviallyDestructibleOverloadAddressOf* operator&() {
    EXPECT_TRUE(false);
    return this;
  }

  // So we can test the const version of operator->.
  const TriviallyDestructibleOverloadAddressOf* operator&() const {
    EXPECT_TRUE(false);
    return this;
  }

  void const_method() const {}
  void nonconst_method() {}
};

class NonTriviallyDestructibleOverloadAddressOf {
 public:
  ~NonTriviallyDestructibleOverloadAddressOf() {}
  NonTriviallyDestructibleOverloadAddressOf* operator&() {
    EXPECT_TRUE(false);
    return this;
  }
};

}  // anonymous namespace

static_assert(std::is_trivially_destructible<std::optional<int>>::value,
              "OptionalIsTriviallyDestructible");

static_assert(!std::is_trivially_destructible<
                  std::optional<NonTriviallyDestructible>>::value,
              "OptionalIsTriviallyDestructible");

TEST(OptionalTest, DefaultConstructor) {
  {
    constexpr std::optional<float> o;
    EXPECT_FALSE(o);
  }

  {
    std::optional<std::string> o;
    EXPECT_FALSE(o);
  }

  {
    std::optional<TestObject> o;
    EXPECT_FALSE(o);
  }
}

TEST(OptionalTest, CopyConstructor) {
  {
    constexpr std::optional<float> first(0.1f);
    constexpr std::optional<float> other(first);

    EXPECT_TRUE(other);
    EXPECT_EQ(other.value(), 0.1f);
    EXPECT_EQ(first, other);
  }

  {
    std::optional<std::string> first("foo");
    std::optional<std::string> other(first);

    EXPECT_TRUE(other);
    EXPECT_EQ(other.value(), "foo");
    EXPECT_EQ(first, other);
  }

  {
    const std::optional<std::string> first("foo");
    std::optional<std::string> other(first);

    EXPECT_TRUE(other);
    EXPECT_EQ(other.value(), "foo");
    EXPECT_EQ(first, other);
  }

  {
    std::optional<TestObject> first(TestObject(3, 0.1));
    std::optional<TestObject> other(first);

    EXPECT_TRUE(!!other);
    EXPECT_TRUE(other.value() == TestObject(3, 0.1));
    EXPECT_TRUE(first == other);
  }
}

TEST(OptionalTest, ValueConstructor) {
  {
    constexpr float value = 0.1f;
    constexpr std::optional<float> o(value);

    EXPECT_TRUE(o);
    EXPECT_EQ(value, o.value());
  }

  {
    std::string value("foo");
    std::optional<std::string> o(value);

    EXPECT_TRUE(o);
    EXPECT_EQ(value, o.value());
  }

  {
    TestObject value(3, 0.1);
    std::optional<TestObject> o(value);

    EXPECT_TRUE(o);
    EXPECT_EQ(TestObject::State::COPY_CONSTRUCTED, o->state());
    EXPECT_EQ(value, o.value());
  }
}

TEST(OptionalTest, MoveConstructor) {
  // NOLINTBEGIN(bugprone-use-after-move)
  {
    constexpr std::optional<float> first(0.1f);
    constexpr std::optional<float> second(std::move(first));

    EXPECT_TRUE(second.has_value());
    EXPECT_EQ(second.value(), 0.1f);

    EXPECT_TRUE(first.has_value());
  }

  {
    std::optional<std::string> first("foo");
    std::optional<std::string> second(std::move(first));

    EXPECT_TRUE(second.has_value());
    EXPECT_EQ("foo", second.value());

    EXPECT_TRUE(first.has_value());
  }

  {
    std::optional<TestObject> first(TestObject(3, 0.1));
    std::optional<TestObject> second(std::move(first));

    EXPECT_TRUE(second.has_value());
    EXPECT_EQ(TestObject::State::MOVE_CONSTRUCTED, second->state());
    EXPECT_TRUE(TestObject(3, 0.1) == second.value());

    EXPECT_TRUE(first.has_value());
    EXPECT_EQ(TestObject::State::MOVED_FROM, first->state());
  }

  // Even if copy constructor is deleted, move constructor needs to work.
  // Note that it couldn't be constexpr.
  {
    std::optional<DeletedCopy> first(std::in_place, 42);
    std::optional<DeletedCopy> second(std::move(first));

    EXPECT_TRUE(second.has_value());
    EXPECT_EQ(42, second->foo());

    EXPECT_TRUE(first.has_value());
  }

  {
    std::optional<DeletedMove> first(std::in_place, 42);
    std::optional<DeletedMove> second(std::move(first));

    EXPECT_TRUE(second.has_value());
    EXPECT_EQ(42, second->foo());

    EXPECT_TRUE(first.has_value());
  }

  {
    std::optional<NonTriviallyDestructibleDeletedCopyConstructor> first(
        std::in_place, 42);
    std::optional<NonTriviallyDestructibleDeletedCopyConstructor> second(
        std::move(first));

    EXPECT_TRUE(second.has_value());
    EXPECT_EQ(42, second->foo());

    EXPECT_TRUE(first.has_value());
  }
  // NOLINTEND(bugprone-use-after-move)
}

TEST(OptionalTest, MoveValueConstructor) {
  {
    constexpr float value = 0.1f;
    constexpr std::optional<float> o(std::move(value));

    EXPECT_TRUE(o);
    EXPECT_EQ(0.1f, o.value());
  }

  {
    float value = 0.1f;
    std::optional<float> o(std::move(value));

    EXPECT_TRUE(o);
    EXPECT_EQ(0.1f, o.value());
  }

  {
    std::string value("foo");
    std::optional<std::string> o(std::move(value));

    EXPECT_TRUE(o);
    EXPECT_EQ("foo", o.value());
  }

  {
    TestObject value(3, 0.1);
    std::optional<TestObject> o(std::move(value));

    EXPECT_TRUE(o);
    EXPECT_EQ(TestObject::State::MOVE_CONSTRUCTED, o->state());
    EXPECT_EQ(TestObject(3, 0.1), o.value());
  }
}

TEST(OptionalTest, ConvertingCopyConstructor) {
  {
    std::optional<int> first(1);
    std::optional<double> second(first);
    EXPECT_TRUE(second.has_value());
    EXPECT_EQ(1.0, second.value());
  }

  // Make sure explicit is not marked for convertible case.
  { [[maybe_unused]] std::optional<int> o(1); }
}

TEST(OptionalTest, ConvertingMoveConstructor) {
  {
    std::optional<int> first(1);
    std::optional<double> second(std::move(first));
    EXPECT_TRUE(second.has_value());
    EXPECT_EQ(1.0, second.value());
  }

  // Make sure explicit is not marked for convertible case.
  { [[maybe_unused]] std::optional<int> o(1); }

  {
    class Test1 {
     public:
      explicit Test1(int foo) : foo_(foo) {}

      int foo() const { return foo_; }

     private:
      int foo_;
    };

    // Not copyable but convertible from Test1.
    class Test2 {
     public:
      Test2(const Test2&) = delete;
      explicit Test2(Test1&& other) : bar_(other.foo()) {}

      double bar() const { return bar_; }

     private:
      double bar_;
    };

    std::optional<Test1> first(std::in_place, 42);
    std::optional<Test2> second(std::move(first));
    EXPECT_TRUE(second.has_value());
    EXPECT_EQ(42.0, second->bar());
  }
}

TEST(OptionalTest, ConstructorForwardArguments) {
  {
    constexpr std::optional<float> a(std::in_place, 0.1f);
    EXPECT_TRUE(a);
    EXPECT_EQ(0.1f, a.value());
  }

  {
    std::optional<float> a(std::in_place, 0.1f);
    EXPECT_TRUE(a);
    EXPECT_EQ(0.1f, a.value());
  }

  {
    std::optional<std::string> a(std::in_place, "foo");
    EXPECT_TRUE(a);
    EXPECT_EQ("foo", a.value());
  }

  {
    std::optional<TestObject> a(std::in_place, 0, 0.1);
    EXPECT_TRUE(!!a);
    EXPECT_TRUE(TestObject(0, 0.1) == a.value());
  }
}

TEST(OptionalTest, ConstructorForwardInitListAndArguments) {
  {
    std::optional<std::vector<int>> opt(std::in_place, {3, 1});
    EXPECT_TRUE(opt);
    EXPECT_THAT(*opt, ElementsAre(3, 1));
    EXPECT_EQ(2u, opt->size());
  }

  {
    std::optional<std::vector<int>> opt(std::in_place, {3, 1},
                                        std::allocator<int>());
    EXPECT_TRUE(opt);
    EXPECT_THAT(*opt, ElementsAre(3, 1));
    EXPECT_EQ(2u, opt->size());
  }
}

TEST(OptionalTest, ForwardConstructor) {
  {
    std::optional<double> a(1);
    EXPECT_TRUE(a.has_value());
    EXPECT_EQ(1.0, a.value());
  }

  // Test that default type of 'U' is value_type.
  {
    struct TestData {
      int a;
      double b;
      bool c;
    };

    std::optional<TestData> a({1, 2.0, true});
    EXPECT_TRUE(a.has_value());
    EXPECT_EQ(1, a->a);
    EXPECT_EQ(2.0, a->b);
    EXPECT_TRUE(a->c);
  }

  // If T has a constructor with a param std::optional<U>, and another ctor
  // with a param U, then T(std::optional<U>) should be used for
  // std::optional<T>(std::optional<U>) constructor.
  {
    enum class ParamType {
      DEFAULT_CONSTRUCTED,
      COPY_CONSTRUCTED,
      MOVE_CONSTRUCTED,
      INT,
      IN_PLACE,
      OPTIONAL_INT,
    };
    struct Test {
      Test() : param_type(ParamType::DEFAULT_CONSTRUCTED) {}
      Test(const Test& param) : param_type(ParamType::COPY_CONSTRUCTED) {}
      Test(Test&& param) : param_type(ParamType::MOVE_CONSTRUCTED) {}
      explicit Test(int param) : param_type(ParamType::INT) {}
      explicit Test(std::in_place_t param) : param_type(ParamType::IN_PLACE) {}
      explicit Test(std::optional<int> param)
          : param_type(ParamType::OPTIONAL_INT) {}

      ParamType param_type;
    };

    // Overload resolution with copy-conversion constructor.
    {
      const std::optional<int> arg(std::in_place, 1);
      std::optional<Test> testee(arg);
      EXPECT_EQ(ParamType::OPTIONAL_INT, testee->param_type);
    }

    // Overload resolution with move conversion constructor.
    {
      std::optional<Test> testee(std::optional<int>(std::in_place, 1));
      EXPECT_EQ(ParamType::OPTIONAL_INT, testee->param_type);
    }

    // Default constructor should be used.
    {
      std::optional<Test> testee(std::in_place);
      EXPECT_EQ(ParamType::DEFAULT_CONSTRUCTED, testee->param_type);
    }
  }

  {
    struct Test {
      Test(int a) {}  // NOLINT(runtime/explicit)
    };
    // If T is convertible from U, it is not marked as explicit.
    static_assert(std::is_convertible<int, Test>::value,
                  "Int should be convertible to Test.");
    ([](std::optional<Test> param) {})(1);
  }
}

TEST(OptionalTest, NulloptConstructor) {
  constexpr std::optional<int> a(std::nullopt);
  EXPECT_FALSE(a);
}

TEST(OptionalTest, AssignValue) {
  {
    std::optional<float> a;
    EXPECT_FALSE(a);
    a = 0.1f;
    EXPECT_TRUE(a);

    std::optional<float> b(0.1f);
    EXPECT_TRUE(a == b);
  }

  {
    std::optional<std::string> a;
    EXPECT_FALSE(a);
    a = std::string("foo");
    EXPECT_TRUE(a);

    std::optional<std::string> b(std::string("foo"));
    EXPECT_EQ(a, b);
  }

  {
    std::optional<TestObject> a;
    EXPECT_FALSE(!!a);
    a = TestObject(3, 0.1);
    EXPECT_TRUE(!!a);

    std::optional<TestObject> b(TestObject(3, 0.1));
    EXPECT_TRUE(a == b);
  }

  {
    std::optional<TestObject> a = TestObject(4, 1.0);
    EXPECT_TRUE(!!a);
    a = TestObject(3, 0.1);
    EXPECT_TRUE(!!a);

    std::optional<TestObject> b(TestObject(3, 0.1));
    EXPECT_TRUE(a == b);
  }
}

TEST(OptionalTest, AssignObject) {
  {
    std::optional<float> a;
    std::optional<float> b(0.1f);
    a = b;

    EXPECT_TRUE(a);
    EXPECT_EQ(a.value(), 0.1f);
    EXPECT_EQ(a, b);
  }

  {
    std::optional<std::string> a;
    std::optional<std::string> b("foo");
    a = b;

    EXPECT_TRUE(a);
    EXPECT_EQ(a.value(), "foo");
    EXPECT_EQ(a, b);
  }

  {
    std::optional<TestObject> a;
    std::optional<TestObject> b(TestObject(3, 0.1));
    a = b;

    EXPECT_TRUE(!!a);
    EXPECT_TRUE(a.value() == TestObject(3, 0.1));
    EXPECT_TRUE(a == b);
  }

  {
    std::optional<TestObject> a(TestObject(4, 1.0));
    std::optional<TestObject> b(TestObject(3, 0.1));
    a = b;

    EXPECT_TRUE(!!a);
    EXPECT_TRUE(a.value() == TestObject(3, 0.1));
    EXPECT_TRUE(a == b);
  }

  {
    std::optional<DeletedMove> a(std::in_place, 42);
    std::optional<DeletedMove> b;
    b = a;

    EXPECT_TRUE(!!a);
    EXPECT_TRUE(!!b);
    EXPECT_EQ(a->foo(), b->foo());
  }

  {
    std::optional<DeletedMove> a(std::in_place, 42);
    std::optional<DeletedMove> b(std::in_place, 1);
    b = a;

    EXPECT_TRUE(!!a);
    EXPECT_TRUE(!!b);
    EXPECT_EQ(a->foo(), b->foo());
  }

  // Converting assignment.
  {
    std::optional<int> a(std::in_place, 1);
    std::optional<double> b;
    b = a;

    EXPECT_TRUE(!!a);
    EXPECT_TRUE(!!b);
    EXPECT_EQ(1, a.value());
    EXPECT_EQ(1.0, b.value());
  }

  {
    std::optional<int> a(std::in_place, 42);
    std::optional<double> b(std::in_place, 1);
    b = a;

    EXPECT_TRUE(!!a);
    EXPECT_TRUE(!!b);
    EXPECT_EQ(42, a.value());
    EXPECT_EQ(42.0, b.value());
  }

  {
    std::optional<int> a;
    std::optional<double> b(std::in_place, 1);
    b = a;
    EXPECT_FALSE(!!a);
    EXPECT_FALSE(!!b);
  }
}

TEST(OptionalTest, AssignObject_rvalue) {
  // NOLINTBEGIN(bugprone-use-after-move)
  {
    std::optional<float> a;
    std::optional<float> b(0.1f);
    a = std::move(b);

    EXPECT_TRUE(a);
    EXPECT_TRUE(b);
    EXPECT_EQ(0.1f, a.value());
  }

  {
    std::optional<std::string> a;
    std::optional<std::string> b("foo");
    a = std::move(b);

    EXPECT_TRUE(a);
    EXPECT_TRUE(b);
    EXPECT_EQ("foo", a.value());
  }

  {
    std::optional<TestObject> a;
    std::optional<TestObject> b(TestObject(3, 0.1));
    a = std::move(b);

    EXPECT_TRUE(!!a);
    EXPECT_TRUE(!!b);
    EXPECT_TRUE(TestObject(3, 0.1) == a.value());

    EXPECT_EQ(TestObject::State::MOVE_CONSTRUCTED, a->state());
    EXPECT_EQ(TestObject::State::MOVED_FROM, b->state());
  }

  {
    std::optional<TestObject> a(TestObject(4, 1.0));
    std::optional<TestObject> b(TestObject(3, 0.1));
    a = std::move(b);

    EXPECT_TRUE(!!a);
    EXPECT_TRUE(!!b);
    EXPECT_TRUE(TestObject(3, 0.1) == a.value());

    EXPECT_EQ(TestObject::State::MOVE_ASSIGNED, a->state());
    EXPECT_EQ(TestObject::State::MOVED_FROM, b->state());
  }

  {
    std::optional<DeletedMove> a(std::in_place, 42);
    std::optional<DeletedMove> b;
    b = std::move(a);

    EXPECT_TRUE(!!a);
    EXPECT_TRUE(!!b);
    EXPECT_EQ(42, b->foo());
  }

  {
    std::optional<DeletedMove> a(std::in_place, 42);
    std::optional<DeletedMove> b(std::in_place, 1);
    b = std::move(a);

    EXPECT_TRUE(!!a);
    EXPECT_TRUE(!!b);
    EXPECT_EQ(42, b->foo());
  }

  // Converting assignment.
  {
    std::optional<int> a(std::in_place, 1);
    std::optional<double> b;
    b = std::move(a);

    EXPECT_TRUE(!!a);
    EXPECT_TRUE(!!b);
    EXPECT_EQ(1.0, b.value());
  }

  {
    std::optional<int> a(std::in_place, 42);
    std::optional<double> b(std::in_place, 1);
    b = std::move(a);

    EXPECT_TRUE(!!a);
    EXPECT_TRUE(!!b);
    EXPECT_EQ(42.0, b.value());
  }

  {
    std::optional<int> a;
    std::optional<double> b(std::in_place, 1);
    b = std::move(a);

    EXPECT_FALSE(!!a);
    EXPECT_FALSE(!!b);
  }
  // NOLINTEND(bugprone-use-after-move)
}

TEST(OptionalTest, AssignNull) {
  {
    std::optional<float> a(0.1f);
    std::optional<float> b(0.2f);
    a = std::nullopt;
    b = std::nullopt;
    EXPECT_EQ(a, b);
  }

  {
    std::optional<std::string> a("foo");
    std::optional<std::string> b("bar");
    a = std::nullopt;
    b = std::nullopt;
    EXPECT_EQ(a, b);
  }

  {
    std::optional<TestObject> a(TestObject(3, 0.1));
    std::optional<TestObject> b(TestObject(4, 1.0));
    a = std::nullopt;
    b = std::nullopt;
    EXPECT_TRUE(a == b);
  }
}

TEST(OptionalTest, AssignOverload) {
  struct Test1 {
    enum class State {
      CONSTRUCTED,
      MOVED,
    };
    State state = State::CONSTRUCTED;
  };

  // Here, std::optional<Test2> can be assigned from std::optional<Test1>.  In
  // case of move, marks MOVED to Test1 instance.
  struct Test2 {
    enum class State {
      DEFAULT_CONSTRUCTED,
      COPY_CONSTRUCTED_FROM_TEST1,
      MOVE_CONSTRUCTED_FROM_TEST1,
      COPY_ASSIGNED_FROM_TEST1,
      MOVE_ASSIGNED_FROM_TEST1,
    };

    Test2() = default;
    explicit Test2(const Test1& test1)
        : state(State::COPY_CONSTRUCTED_FROM_TEST1) {}
    explicit Test2(Test1&& test1) : state(State::MOVE_CONSTRUCTED_FROM_TEST1) {
      test1.state = Test1::State::MOVED;
    }
    Test2& operator=(const Test1& test1) {
      state = State::COPY_ASSIGNED_FROM_TEST1;
      return *this;
    }
    Test2& operator=(Test1&& test1) {
      state = State::MOVE_ASSIGNED_FROM_TEST1;
      test1.state = Test1::State::MOVED;
      return *this;
    }

    State state = State::DEFAULT_CONSTRUCTED;
  };

  {
    std::optional<Test1> a(std::in_place);
    std::optional<Test2> b;

    b = a;
    EXPECT_TRUE(!!a);
    EXPECT_TRUE(!!b);
    EXPECT_EQ(Test1::State::CONSTRUCTED, a->state);
    EXPECT_EQ(Test2::State::COPY_CONSTRUCTED_FROM_TEST1, b->state);
  }

  {
    std::optional<Test1> a(std::in_place);
    std::optional<Test2> b(std::in_place);

    b = a;
    EXPECT_TRUE(!!a);
    EXPECT_TRUE(!!b);
    EXPECT_EQ(Test1::State::CONSTRUCTED, a->state);
    EXPECT_EQ(Test2::State::COPY_ASSIGNED_FROM_TEST1, b->state);
  }

  {
    std::optional<Test1> a(std::in_place);
    std::optional<Test2> b;

    b = std::move(a);
    EXPECT_TRUE(!!a);
    EXPECT_TRUE(!!b);
    EXPECT_EQ(Test1::State::MOVED, a->state);
    EXPECT_EQ(Test2::State::MOVE_CONSTRUCTED_FROM_TEST1, b->state);
  }

  {
    std::optional<Test1> a(std::in_place);
    std::optional<Test2> b(std::in_place);

    b = std::move(a);
    EXPECT_TRUE(!!a);
    EXPECT_TRUE(!!b);
    EXPECT_EQ(Test1::State::MOVED, a->state);
    EXPECT_EQ(Test2::State::MOVE_ASSIGNED_FROM_TEST1, b->state);
  }

  // Similar to Test2, but Test3 also has copy/move ctor and assign operators
  // from std::optional<Test1>, too. In this case, for a = b where a is
  // std::optional<Test3> and b is std::optional<Test1>,
  // std::optional<T>::operator=(U&&) where U is std::optional<Test1> should
  // be used rather than std::optional<T>::operator=(std::optional<U>&&) where
  // U is Test1.
  struct Test3 {
    enum class State {
      DEFAULT_CONSTRUCTED,
      COPY_CONSTRUCTED_FROM_TEST1,
      MOVE_CONSTRUCTED_FROM_TEST1,
      COPY_CONSTRUCTED_FROM_OPTIONAL_TEST1,
      MOVE_CONSTRUCTED_FROM_OPTIONAL_TEST1,
      COPY_ASSIGNED_FROM_TEST1,
      MOVE_ASSIGNED_FROM_TEST1,
      COPY_ASSIGNED_FROM_OPTIONAL_TEST1,
      MOVE_ASSIGNED_FROM_OPTIONAL_TEST1,
    };

    Test3() = default;
    explicit Test3(const Test1& test1)
        : state(State::COPY_CONSTRUCTED_FROM_TEST1) {}
    explicit Test3(Test1&& test1) : state(State::MOVE_CONSTRUCTED_FROM_TEST1) {
      test1.state = Test1::State::MOVED;
    }
    explicit Test3(const std::optional<Test1>& test1)
        : state(State::COPY_CONSTRUCTED_FROM_OPTIONAL_TEST1) {}
    explicit Test3(std::optional<Test1>&& test1)
        : state(State::MOVE_CONSTRUCTED_FROM_OPTIONAL_TEST1) {
      // In the following senarios, given |test1| should always have value.
      DCHECK(test1.has_value());
      test1->state = Test1::State::MOVED;
    }
    Test3& operator=(const Test1& test1) {
      state = State::COPY_ASSIGNED_FROM_TEST1;
      return *this;
    }
    Test3& operator=(Test1&& test1) {
      state = State::MOVE_ASSIGNED_FROM_TEST1;
      test1.state = Test1::State::MOVED;
      return *this;
    }
    Test3& operator=(const std::optional<Test1>& test1) {
      state = State::COPY_ASSIGNED_FROM_OPTIONAL_TEST1;
      return *this;
    }
    Test3& operator=(std::optional<Test1>&& test1) {
      state = State::MOVE_ASSIGNED_FROM_OPTIONAL_TEST1;
      // In the following senarios, given |test1| should always have value.
      DCHECK(test1.has_value());
      test1->state = Test1::State::MOVED;
      return *this;
    }

    State state = State::DEFAULT_CONSTRUCTED;
  };

  {
    std::optional<Test1> a(std::in_place);
    std::optional<Test3> b;

    b = a;
    EXPECT_TRUE(!!a);
    EXPECT_TRUE(!!b);
    EXPECT_EQ(Test1::State::CONSTRUCTED, a->state);
    EXPECT_EQ(Test3::State::COPY_CONSTRUCTED_FROM_OPTIONAL_TEST1, b->state);
  }

  {
    std::optional<Test1> a(std::in_place);
    std::optional<Test3> b(std::in_place);

    b = a;
    EXPECT_TRUE(!!a);
    EXPECT_TRUE(!!b);
    EXPECT_EQ(Test1::State::CONSTRUCTED, a->state);
    EXPECT_EQ(Test3::State::COPY_ASSIGNED_FROM_OPTIONAL_TEST1, b->state);
  }

  {
    std::optional<Test1> a(std::in_place);
    std::optional<Test3> b;

    b = std::move(a);
    EXPECT_TRUE(!!a);
    EXPECT_TRUE(!!b);
    EXPECT_EQ(Test1::State::MOVED, a->state);
    EXPECT_EQ(Test3::State::MOVE_CONSTRUCTED_FROM_OPTIONAL_TEST1, b->state);
  }

  {
    std::optional<Test1> a(std::in_place);
    std::optional<Test3> b(std::in_place);

    b = std::move(a);
    EXPECT_TRUE(!!a);
    EXPECT_TRUE(!!b);
    EXPECT_EQ(Test1::State::MOVED, a->state);
    EXPECT_EQ(Test3::State::MOVE_ASSIGNED_FROM_OPTIONAL_TEST1, b->state);
  }
}

TEST(OptionalTest, OperatorStar) {
  {
    std::optional<float> a(0.1f);
    EXPECT_EQ(a.value(), *a);
  }

  {
    std::optional<std::string> a("foo");
    EXPECT_EQ(a.value(), *a);
  }

  {
    std::optional<TestObject> a(TestObject(3, 0.1));
    EXPECT_EQ(a.value(), *a);
  }
}

TEST(OptionalTest, OperatorStar_rvalue) {
  EXPECT_EQ(0.1f, *std::optional<float>(0.1f));
  EXPECT_EQ(std::string("foo"), *std::optional<std::string>("foo"));
  EXPECT_TRUE(TestObject(3, 0.1) ==
              *std::optional<TestObject>(TestObject(3, 0.1)));
}

TEST(OptionalTest, OperatorArrow) {
  std::optional<TestObject> a(TestObject(3, 0.1));
  EXPECT_EQ(a->foo(), 3);
}

TEST(OptionalTest, Value_rvalue) {
  EXPECT_EQ(0.1f, std::optional<float>(0.1f).value());
  EXPECT_EQ(std::string("foo"), std::optional<std::string>("foo").value());
  EXPECT_TRUE(TestObject(3, 0.1) ==
              std::optional<TestObject>(TestObject(3, 0.1)).value());
}

TEST(OptionalTest, ValueOr) {
  {
    std::optional<float> a;
    EXPECT_EQ(0.0f, a.value_or(0.0f));

    a = 0.1f;
    EXPECT_EQ(0.1f, a.value_or(0.0f));

    a = std::nullopt;
    EXPECT_EQ(0.0f, a.value_or(0.0f));
  }

  // value_or() can be constexpr.
  {
    constexpr std::optional<int> a(std::in_place, 1);
    constexpr int value = a.value_or(10);
    EXPECT_EQ(1, value);
  }
  {
    constexpr std::optional<int> a;
    constexpr int value = a.value_or(10);
    EXPECT_EQ(10, value);
  }

  {
    std::optional<std::string> a;
    EXPECT_EQ("bar", a.value_or("bar"));

    a = std::string("foo");
    EXPECT_EQ(std::string("foo"), a.value_or("bar"));

    a = std::nullopt;
    EXPECT_EQ(std::string("bar"), a.value_or("bar"));
  }

  {
    std::optional<TestObject> a;
    EXPECT_TRUE(a.value_or(TestObject(1, 0.3)) == TestObject(1, 0.3));

    a = TestObject(3, 0.1);
    EXPECT_TRUE(a.value_or(TestObject(1, 0.3)) == TestObject(3, 0.1));

    a = std::nullopt;
    EXPECT_TRUE(a.value_or(TestObject(1, 0.3)) == TestObject(1, 0.3));
  }
}

TEST(OptionalTest, Swap_bothNoValue) {
  std::optional<TestObject> a, b;
  a.swap(b);

  EXPECT_FALSE(a);
  EXPECT_FALSE(b);
  EXPECT_TRUE(TestObject(42, 0.42) == a.value_or(TestObject(42, 0.42)));
  EXPECT_TRUE(TestObject(42, 0.42) == b.value_or(TestObject(42, 0.42)));
}

TEST(OptionalTest, Swap_inHasValue) {
  std::optional<TestObject> a(TestObject(1, 0.3));
  std::optional<TestObject> b;
  a.swap(b);

  EXPECT_FALSE(a);

  EXPECT_TRUE(!!b);
  EXPECT_TRUE(TestObject(42, 0.42) == a.value_or(TestObject(42, 0.42)));
  EXPECT_TRUE(TestObject(1, 0.3) == b.value_or(TestObject(42, 0.42)));
}

TEST(OptionalTest, Swap_outHasValue) {
  std::optional<TestObject> a;
  std::optional<TestObject> b(TestObject(1, 0.3));
  a.swap(b);

  EXPECT_TRUE(!!a);
  EXPECT_FALSE(!!b);
  EXPECT_TRUE(TestObject(1, 0.3) == a.value_or(TestObject(42, 0.42)));
  EXPECT_TRUE(TestObject(42, 0.42) == b.value_or(TestObject(42, 0.42)));
}

TEST(OptionalTest, Swap_bothValue) {
  std::optional<TestObject> a(TestObject(0, 0.1));
  std::optional<TestObject> b(TestObject(1, 0.3));
  a.swap(b);

  EXPECT_TRUE(!!a);
  EXPECT_TRUE(!!b);
  EXPECT_TRUE(TestObject(1, 0.3) == a.value_or(TestObject(42, 0.42)));
  EXPECT_TRUE(TestObject(0, 0.1) == b.value_or(TestObject(42, 0.42)));
  EXPECT_EQ(TestObject::State::SWAPPED, a->state());
  EXPECT_EQ(TestObject::State::SWAPPED, b->state());
}

TEST(OptionalTest, Emplace) {
  {
    std::optional<float> a(0.1f);
    EXPECT_EQ(0.3f, a.emplace(0.3f));

    EXPECT_TRUE(a);
    EXPECT_EQ(0.3f, a.value());
  }

  {
    std::optional<std::string> a("foo");
    EXPECT_EQ("bar", a.emplace("bar"));

    EXPECT_TRUE(a);
    EXPECT_EQ("bar", a.value());
  }

  {
    std::optional<TestObject> a(TestObject(0, 0.1));
    EXPECT_EQ(TestObject(1, 0.2), a.emplace(TestObject(1, 0.2)));

    EXPECT_TRUE(!!a);
    EXPECT_TRUE(TestObject(1, 0.2) == a.value());
  }

  {
    std::optional<std::vector<int>> a;
    auto& ref = a.emplace({2, 3});
    static_assert(std::is_same<std::vector<int>&, decltype(ref)>::value, "");
    EXPECT_TRUE(a);
    EXPECT_THAT(*a, ElementsAre(2, 3));
    EXPECT_EQ(&ref, &*a);
  }

  {
    std::optional<std::vector<int>> a;
    auto& ref = a.emplace({4, 5}, std::allocator<int>());
    static_assert(std::is_same<std::vector<int>&, decltype(ref)>::value, "");
    EXPECT_TRUE(a);
    EXPECT_THAT(*a, ElementsAre(4, 5));
    EXPECT_EQ(&ref, &*a);
  }
}

TEST(OptionalTest, Equals_TwoEmpty) {
  std::optional<int> a;
  std::optional<int> b;

  EXPECT_TRUE(a == b);
}

TEST(OptionalTest, Equals_TwoEquals) {
  std::optional<int> a(1);
  std::optional<int> b(1);

  EXPECT_TRUE(a == b);
}

TEST(OptionalTest, Equals_OneEmpty) {
  std::optional<int> a;
  std::optional<int> b(1);

  EXPECT_FALSE(a == b);
}

TEST(OptionalTest, Equals_TwoDifferent) {
  std::optional<int> a(0);
  std::optional<int> b(1);

  EXPECT_FALSE(a == b);
}

TEST(OptionalTest, Equals_DifferentType) {
  std::optional<int> a(0);
  std::optional<double> b(0);

  EXPECT_TRUE(a == b);
}

TEST(OptionalTest, Equals_Value) {
  std::optional<int> a(0);
  std::optional<int> b;

  EXPECT_TRUE(a == 0);
  EXPECT_FALSE(b == 0);
}

TEST(OptionalTest, NotEquals_TwoEmpty) {
  std::optional<int> a;
  std::optional<int> b;

  EXPECT_FALSE(a != b);
}

TEST(OptionalTest, NotEquals_TwoEquals) {
  std::optional<int> a(1);
  std::optional<int> b(1);

  EXPECT_FALSE(a != b);
}

TEST(OptionalTest, NotEquals_OneEmpty) {
  std::optional<int> a;
  std::optional<int> b(1);

  EXPECT_TRUE(a != b);
}

TEST(OptionalTest, NotEquals_TwoDifferent) {
  std::optional<int> a(0);
  std::optional<int> b(1);

  EXPECT_TRUE(a != b);
}

TEST(OptionalTest, NotEquals_DifferentType) {
  std::optional<int> a(0);
  std::optional<double> b(0.0);

  EXPECT_FALSE(a != b);
}

TEST(OptionalTest, NotEquals_Value) {
  std::optional<int> a(0);
  std::optional<int> b;

  EXPECT_TRUE(a != 1);
  EXPECT_FALSE(a == 1);

  EXPECT_TRUE(b != 1);
  EXPECT_FALSE(b == 1);
}

TEST(OptionalTest, Less_LeftEmpty) {
  std::optional<int> l;
  std::optional<int> r(1);

  EXPECT_TRUE(l < r);
}

TEST(OptionalTest, Less_RightEmpty) {
  std::optional<int> l(1);
  std::optional<int> r;

  EXPECT_FALSE(l < r);
}

TEST(OptionalTest, Less_BothEmpty) {
  std::optional<int> l;
  std::optional<int> r;

  EXPECT_FALSE(l < r);
}

TEST(OptionalTest, Less_BothValues) {
  {
    std::optional<int> l(1);
    std::optional<int> r(2);

    EXPECT_TRUE(l < r);
  }
  {
    std::optional<int> l(2);
    std::optional<int> r(1);

    EXPECT_FALSE(l < r);
  }
  {
    std::optional<int> l(1);
    std::optional<int> r(1);

    EXPECT_FALSE(l < r);
  }
}

TEST(OptionalTest, Less_DifferentType) {
  std::optional<int> l(1);
  std::optional<double> r(2.0);

  EXPECT_TRUE(l < r);
}

TEST(OptionalTest, LessEq_LeftEmpty) {
  std::optional<int> l;
  std::optional<int> r(1);

  EXPECT_TRUE(l <= r);
}

TEST(OptionalTest, LessEq_RightEmpty) {
  std::optional<int> l(1);
  std::optional<int> r;

  EXPECT_FALSE(l <= r);
}

TEST(OptionalTest, LessEq_BothEmpty) {
  std::optional<int> l;
  std::optional<int> r;

  EXPECT_TRUE(l <= r);
}

TEST(OptionalTest, LessEq_BothValues) {
  {
    std::optional<int> l(1);
    std::optional<int> r(2);

    EXPECT_TRUE(l <= r);
  }
  {
    std::optional<int> l(2);
    std::optional<int> r(1);

    EXPECT_FALSE(l <= r);
  }
  {
    std::optional<int> l(1);
    std::optional<int> r(1);

    EXPECT_TRUE(l <= r);
  }
}

TEST(OptionalTest, LessEq_DifferentType) {
  std::optional<int> l(1);
  std::optional<double> r(2.0);

  EXPECT_TRUE(l <= r);
}

TEST(OptionalTest, Greater_BothEmpty) {
  std::optional<int> l;
  std::optional<int> r;

  EXPECT_FALSE(l > r);
}

TEST(OptionalTest, Greater_LeftEmpty) {
  std::optional<int> l;
  std::optional<int> r(1);

  EXPECT_FALSE(l > r);
}

TEST(OptionalTest, Greater_RightEmpty) {
  std::optional<int> l(1);
  std::optional<int> r;

  EXPECT_TRUE(l > r);
}

TEST(OptionalTest, Greater_BothValue) {
  {
    std::optional<int> l(1);
    std::optional<int> r(2);

    EXPECT_FALSE(l > r);
  }
  {
    std::optional<int> l(2);
    std::optional<int> r(1);

    EXPECT_TRUE(l > r);
  }
  {
    std::optional<int> l(1);
    std::optional<int> r(1);

    EXPECT_FALSE(l > r);
  }
}

TEST(OptionalTest, Greater_DifferentType) {
  std::optional<int> l(1);
  std::optional<double> r(2.0);

  EXPECT_FALSE(l > r);
}

TEST(OptionalTest, GreaterEq_BothEmpty) {
  std::optional<int> l;
  std::optional<int> r;

  EXPECT_TRUE(l >= r);
}

TEST(OptionalTest, GreaterEq_LeftEmpty) {
  std::optional<int> l;
  std::optional<int> r(1);

  EXPECT_FALSE(l >= r);
}

TEST(OptionalTest, GreaterEq_RightEmpty) {
  std::optional<int> l(1);
  std::optional<int> r;

  EXPECT_TRUE(l >= r);
}

TEST(OptionalTest, GreaterEq_BothValue) {
  {
    std::optional<int> l(1);
    std::optional<int> r(2);

    EXPECT_FALSE(l >= r);
  }
  {
    std::optional<int> l(2);
    std::optional<int> r(1);

    EXPECT_TRUE(l >= r);
  }
  {
    std::optional<int> l(1);
    std::optional<int> r(1);

    EXPECT_TRUE(l >= r);
  }
}

TEST(OptionalTest, GreaterEq_DifferentType) {
  std::optional<int> l(1);
  std::optional<double> r(2.0);

  EXPECT_FALSE(l >= r);
}

TEST(OptionalTest, OptNullEq) {
  {
    std::optional<int> opt;
    EXPECT_TRUE(opt == std::nullopt);
  }
  {
    std::optional<int> opt(1);
    EXPECT_FALSE(opt == std::nullopt);
  }
}

TEST(OptionalTest, NullOptEq) {
  {
    std::optional<int> opt;
    EXPECT_TRUE(std::nullopt == opt);
  }
  {
    std::optional<int> opt(1);
    EXPECT_FALSE(std::nullopt == opt);
  }
}

TEST(OptionalTest, OptNullNotEq) {
  {
    std::optional<int> opt;
    EXPECT_FALSE(opt != std::nullopt);
  }
  {
    std::optional<int> opt(1);
    EXPECT_TRUE(opt != std::nullopt);
  }
}

TEST(OptionalTest, NullOptNotEq) {
  {
    std::optional<int> opt;
    EXPECT_FALSE(std::nullopt != opt);
  }
  {
    std::optional<int> opt(1);
    EXPECT_TRUE(std::nullopt != opt);
  }
}

TEST(OptionalTest, OptNullLower) {
  {
    std::optional<int> opt;
    EXPECT_FALSE(opt < std::nullopt);
  }
  {
    std::optional<int> opt(1);
    EXPECT_FALSE(opt < std::nullopt);
  }
}

TEST(OptionalTest, NullOptLower) {
  {
    std::optional<int> opt;
    EXPECT_FALSE(std::nullopt < opt);
  }
  {
    std::optional<int> opt(1);
    EXPECT_TRUE(std::nullopt < opt);
  }
}

TEST(OptionalTest, OptNullLowerEq) {
  {
    std::optional<int> opt;
    EXPECT_TRUE(opt <= std::nullopt);
  }
  {
    std::optional<int> opt(1);
    EXPECT_FALSE(opt <= std::nullopt);
  }
}

TEST(OptionalTest, NullOptLowerEq) {
  {
    std::optional<int> opt;
    EXPECT_TRUE(std::nullopt <= opt);
  }
  {
    std::optional<int> opt(1);
    EXPECT_TRUE(std::nullopt <= opt);
  }
}

TEST(OptionalTest, OptNullGreater) {
  {
    std::optional<int> opt;
    EXPECT_FALSE(opt > std::nullopt);
  }
  {
    std::optional<int> opt(1);
    EXPECT_TRUE(opt > std::nullopt);
  }
}

TEST(OptionalTest, NullOptGreater) {
  {
    std::optional<int> opt;
    EXPECT_FALSE(std::nullopt > opt);
  }
  {
    std::optional<int> opt(1);
    EXPECT_FALSE(std::nullopt > opt);
  }
}

TEST(OptionalTest, OptNullGreaterEq) {
  {
    std::optional<int> opt;
    EXPECT_TRUE(opt >= std::nullopt);
  }
  {
    std::optional<int> opt(1);
    EXPECT_TRUE(opt >= std::nullopt);
  }
}

TEST(OptionalTest, NullOptGreaterEq) {
  {
    std::optional<int> opt;
    EXPECT_TRUE(std::nullopt >= opt);
  }
  {
    std::optional<int> opt(1);
    EXPECT_FALSE(std::nullopt >= opt);
  }
}

TEST(OptionalTest, ValueEq_Empty) {
  std::optional<int> opt;
  EXPECT_FALSE(opt == 1);
}

TEST(OptionalTest, ValueEq_NotEmpty) {
  {
    std::optional<int> opt(0);
    EXPECT_FALSE(opt == 1);
  }
  {
    std::optional<int> opt(1);
    EXPECT_TRUE(opt == 1);
  }
}

TEST(OptionalTest, ValueEq_DifferentType) {
  std::optional<int> opt(0);
  EXPECT_TRUE(opt == 0.0);
}

TEST(OptionalTest, EqValue_Empty) {
  std::optional<int> opt;
  EXPECT_FALSE(1 == opt);
}

TEST(OptionalTest, EqValue_NotEmpty) {
  {
    std::optional<int> opt(0);
    EXPECT_FALSE(1 == opt);
  }
  {
    std::optional<int> opt(1);
    EXPECT_TRUE(1 == opt);
  }
}

TEST(OptionalTest, EqValue_DifferentType) {
  std::optional<int> opt(0);
  EXPECT_TRUE(0.0 == opt);
}

TEST(OptionalTest, ValueNotEq_Empty) {
  std::optional<int> opt;
  EXPECT_TRUE(opt != 1);
}

TEST(OptionalTest, ValueNotEq_NotEmpty) {
  {
    std::optional<int> opt(0);
    EXPECT_TRUE(opt != 1);
  }
  {
    std::optional<int> opt(1);
    EXPECT_FALSE(opt != 1);
  }
}

TEST(OptionalTest, ValueNotEq_DifferentType) {
  std::optional<int> opt(0);
  EXPECT_FALSE(opt != 0.0);
}

TEST(OptionalTest, NotEqValue_Empty) {
  std::optional<int> opt;
  EXPECT_TRUE(1 != opt);
}

TEST(OptionalTest, NotEqValue_NotEmpty) {
  {
    std::optional<int> opt(0);
    EXPECT_TRUE(1 != opt);
  }
  {
    std::optional<int> opt(1);
    EXPECT_FALSE(1 != opt);
  }
}

TEST(OptionalTest, NotEqValue_DifferentType) {
  std::optional<int> opt(0);
  EXPECT_FALSE(0.0 != opt);
}

TEST(OptionalTest, ValueLess_Empty) {
  std::optional<int> opt;
  EXPECT_TRUE(opt < 1);
}

TEST(OptionalTest, ValueLess_NotEmpty) {
  {
    std::optional<int> opt(0);
    EXPECT_TRUE(opt < 1);
  }
  {
    std::optional<int> opt(1);
    EXPECT_FALSE(opt < 1);
  }
  {
    std::optional<int> opt(2);
    EXPECT_FALSE(opt < 1);
  }
}

TEST(OptionalTest, ValueLess_DifferentType) {
  std::optional<int> opt(0);
  EXPECT_TRUE(opt < 1.0);
}

TEST(OptionalTest, LessValue_Empty) {
  std::optional<int> opt;
  EXPECT_FALSE(1 < opt);
}

TEST(OptionalTest, LessValue_NotEmpty) {
  {
    std::optional<int> opt(0);
    EXPECT_FALSE(1 < opt);
  }
  {
    std::optional<int> opt(1);
    EXPECT_FALSE(1 < opt);
  }
  {
    std::optional<int> opt(2);
    EXPECT_TRUE(1 < opt);
  }
}

TEST(OptionalTest, LessValue_DifferentType) {
  std::optional<int> opt(0);
  EXPECT_FALSE(0.0 < opt);
}

TEST(OptionalTest, ValueLessEq_Empty) {
  std::optional<int> opt;
  EXPECT_TRUE(opt <= 1);
}

TEST(OptionalTest, ValueLessEq_NotEmpty) {
  {
    std::optional<int> opt(0);
    EXPECT_TRUE(opt <= 1);
  }
  {
    std::optional<int> opt(1);
    EXPECT_TRUE(opt <= 1);
  }
  {
    std::optional<int> opt(2);
    EXPECT_FALSE(opt <= 1);
  }
}

TEST(OptionalTest, ValueLessEq_DifferentType) {
  std::optional<int> opt(0);
  EXPECT_TRUE(opt <= 0.0);
}

TEST(OptionalTest, LessEqValue_Empty) {
  std::optional<int> opt;
  EXPECT_FALSE(1 <= opt);
}

TEST(OptionalTest, LessEqValue_NotEmpty) {
  {
    std::optional<int> opt(0);
    EXPECT_FALSE(1 <= opt);
  }
  {
    std::optional<int> opt(1);
    EXPECT_TRUE(1 <= opt);
  }
  {
    std::optional<int> opt(2);
    EXPECT_TRUE(1 <= opt);
  }
}

TEST(OptionalTest, LessEqValue_DifferentType) {
  std::optional<int> opt(0);
  EXPECT_TRUE(0.0 <= opt);
}

TEST(OptionalTest, ValueGreater_Empty) {
  std::optional<int> opt;
  EXPECT_FALSE(opt > 1);
}

TEST(OptionalTest, ValueGreater_NotEmpty) {
  {
    std::optional<int> opt(0);
    EXPECT_FALSE(opt > 1);
  }
  {
    std::optional<int> opt(1);
    EXPECT_FALSE(opt > 1);
  }
  {
    std::optional<int> opt(2);
    EXPECT_TRUE(opt > 1);
  }
}

TEST(OptionalTest, ValueGreater_DifferentType) {
  std::optional<int> opt(0);
  EXPECT_FALSE(opt > 0.0);
}

TEST(OptionalTest, GreaterValue_Empty) {
  std::optional<int> opt;
  EXPECT_TRUE(1 > opt);
}

TEST(OptionalTest, GreaterValue_NotEmpty) {
  {
    std::optional<int> opt(0);
    EXPECT_TRUE(1 > opt);
  }
  {
    std::optional<int> opt(1);
    EXPECT_FALSE(1 > opt);
  }
  {
    std::optional<int> opt(2);
    EXPECT_FALSE(1 > opt);
  }
}

TEST(OptionalTest, GreaterValue_DifferentType) {
  std::optional<int> opt(0);
  EXPECT_FALSE(0.0 > opt);
}

TEST(OptionalTest, ValueGreaterEq_Empty) {
  std::optional<int> opt;
  EXPECT_FALSE(opt >= 1);
}

TEST(OptionalTest, ValueGreaterEq_NotEmpty) {
  {
    std::optional<int> opt(0);
    EXPECT_FALSE(opt >= 1);
  }
  {
    std::optional<int> opt(1);
    EXPECT_TRUE(opt >= 1);
  }
  {
    std::optional<int> opt(2);
    EXPECT_TRUE(opt >= 1);
  }
}

TEST(OptionalTest, ValueGreaterEq_DifferentType) {
  std::optional<int> opt(0);
  EXPECT_TRUE(opt <= 0.0);
}

TEST(OptionalTest, GreaterEqValue_Empty) {
  std::optional<int> opt;
  EXPECT_TRUE(1 >= opt);
}

TEST(OptionalTest, GreaterEqValue_NotEmpty) {
  {
    std::optional<int> opt(0);
    EXPECT_TRUE(1 >= opt);
  }
  {
    std::optional<int> opt(1);
    EXPECT_TRUE(1 >= opt);
  }
  {
    std::optional<int> opt(2);
    EXPECT_FALSE(1 >= opt);
  }
}

TEST(OptionalTest, GreaterEqValue_DifferentType) {
  std::optional<int> opt(0);
  EXPECT_TRUE(0.0 >= opt);
}

TEST(OptionalTest, NotEquals) {
  {
    std::optional<float> a(0.1f);
    std::optional<float> b(0.2f);
    EXPECT_NE(a, b);
  }

  {
    std::optional<std::string> a("foo");
    std::optional<std::string> b("bar");
    EXPECT_NE(a, b);
  }

  {
    std::optional<int> a(1);
    std::optional<double> b(2);
    EXPECT_NE(a, b);
  }

  {
    std::optional<TestObject> a(TestObject(3, 0.1));
    std::optional<TestObject> b(TestObject(4, 1.0));
    EXPECT_TRUE(a != b);
  }
}

TEST(OptionalTest, NotEqualsNull) {
  {
    std::optional<float> a(0.1f);
    std::optional<float> b(0.1f);
    b = std::nullopt;
    EXPECT_NE(a, b);
  }

  {
    std::optional<std::string> a("foo");
    std::optional<std::string> b("foo");
    b = std::nullopt;
    EXPECT_NE(a, b);
  }

  {
    std::optional<TestObject> a(TestObject(3, 0.1));
    std::optional<TestObject> b(TestObject(3, 0.1));
    b = std::nullopt;
    EXPECT_TRUE(a != b);
  }
}

TEST(OptionalTest, MakeOptional) {
  {
    std::optional<float> o = std::make_optional(32.f);
    EXPECT_TRUE(o);
    EXPECT_EQ(32.f, *o);

    float value = 3.f;
    o = std::make_optional(std::move(value));
    EXPECT_TRUE(o);
    EXPECT_EQ(3.f, *o);
  }

  {
    std::optional<std::string> o = std::make_optional(std::string("foo"));
    EXPECT_TRUE(o);
    EXPECT_EQ("foo", *o);

    std::string value = "bar";
    o = std::make_optional(std::move(value));
    EXPECT_TRUE(o);
    EXPECT_EQ(std::string("bar"), *o);
  }

  {
    // NOLINTBEGIN(bugprone-use-after-move)
    std::optional<TestObject> o = std::make_optional(TestObject(3, 0.1));
    EXPECT_TRUE(!!o);
    EXPECT_TRUE(TestObject(3, 0.1) == *o);

    TestObject value = TestObject(0, 0.42);
    o = std::make_optional(std::move(value));
    EXPECT_TRUE(!!o);
    EXPECT_TRUE(TestObject(0, 0.42) == *o);
    EXPECT_EQ(TestObject::State::MOVED_FROM, value.state());
    EXPECT_EQ(TestObject::State::MOVE_ASSIGNED, o->state());

    EXPECT_EQ(TestObject::State::MOVE_CONSTRUCTED,
              std::make_optional(std::move(value))->state());
    // NOLINTEND(bugprone-use-after-move)
  }

  {
    struct Test {
      Test(int a, double b, bool c) : a(a), b(b), c(c) {}

      int a;
      double b;
      bool c;
    };

    std::optional<Test> o = std::make_optional<Test>(1, 2.0, true);
    EXPECT_TRUE(!!o);
    EXPECT_EQ(1, o->a);
    EXPECT_EQ(2.0, o->b);
    EXPECT_TRUE(o->c);
  }

  {
    auto str1 = std::make_optional<std::string>({'1', '2', '3'});
    EXPECT_EQ("123", *str1);

    auto str2 = std::make_optional<std::string>({'a', 'b', 'c'},
                                                std::allocator<char>());
    EXPECT_EQ("abc", *str2);
  }
}

TEST(OptionalTest, NonMemberSwap_bothNoValue) {
<<<<<<< HEAD
  absl::optional<TestObject> a, b;
=======
  std::optional<TestObject> a, b;
>>>>>>> 13bb16b3
  std::swap(a, b);

  EXPECT_FALSE(!!a);
  EXPECT_FALSE(!!b);
  EXPECT_TRUE(TestObject(42, 0.42) == a.value_or(TestObject(42, 0.42)));
  EXPECT_TRUE(TestObject(42, 0.42) == b.value_or(TestObject(42, 0.42)));
}

TEST(OptionalTest, NonMemberSwap_inHasValue) {
<<<<<<< HEAD
  absl::optional<TestObject> a(TestObject(1, 0.3));
  absl::optional<TestObject> b;
=======
  std::optional<TestObject> a(TestObject(1, 0.3));
  std::optional<TestObject> b;
>>>>>>> 13bb16b3
  std::swap(a, b);

  EXPECT_FALSE(!!a);
  EXPECT_TRUE(!!b);
  EXPECT_TRUE(TestObject(42, 0.42) == a.value_or(TestObject(42, 0.42)));
  EXPECT_TRUE(TestObject(1, 0.3) == b.value_or(TestObject(42, 0.42)));
}

TEST(OptionalTest, NonMemberSwap_outHasValue) {
<<<<<<< HEAD
  absl::optional<TestObject> a;
  absl::optional<TestObject> b(TestObject(1, 0.3));
=======
  std::optional<TestObject> a;
  std::optional<TestObject> b(TestObject(1, 0.3));
>>>>>>> 13bb16b3
  std::swap(a, b);

  EXPECT_TRUE(!!a);
  EXPECT_FALSE(!!b);
  EXPECT_TRUE(TestObject(1, 0.3) == a.value_or(TestObject(42, 0.42)));
  EXPECT_TRUE(TestObject(42, 0.42) == b.value_or(TestObject(42, 0.42)));
}

TEST(OptionalTest, NonMemberSwap_bothValue) {
<<<<<<< HEAD
  absl::optional<TestObject> a(TestObject(0, 0.1));
  absl::optional<TestObject> b(TestObject(1, 0.3));
=======
  std::optional<TestObject> a(TestObject(0, 0.1));
  std::optional<TestObject> b(TestObject(1, 0.3));
>>>>>>> 13bb16b3
  std::swap(a, b);

  EXPECT_TRUE(!!a);
  EXPECT_TRUE(!!b);
  EXPECT_TRUE(TestObject(1, 0.3) == a.value_or(TestObject(42, 0.42)));
  EXPECT_TRUE(TestObject(0, 0.1) == b.value_or(TestObject(42, 0.42)));
  EXPECT_EQ(TestObject::State::SWAPPED, a->state());
  EXPECT_EQ(TestObject::State::SWAPPED, b->state());
}

TEST(OptionalTest, Hash_OptionalReflectsInternal) {
  {
    std::hash<int> int_hash;
    std::hash<std::optional<int>> opt_int_hash;

    EXPECT_EQ(int_hash(1), opt_int_hash(std::optional<int>(1)));
  }

  {
    std::hash<std::string> str_hash;
    std::hash<std::optional<std::string>> opt_str_hash;

    EXPECT_EQ(str_hash(std::string("foobar")),
              opt_str_hash(std::optional<std::string>(std::string("foobar"))));
  }
}

TEST(OptionalTest, Hash_NullOptEqualsNullOpt) {
  std::hash<std::optional<int>> opt_int_hash;
  std::hash<std::optional<std::string>> opt_str_hash;

  EXPECT_EQ(opt_str_hash(std::optional<std::string>()),
            opt_int_hash(std::optional<int>()));
}

TEST(OptionalTest, Hash_UseInSet) {
  std::set<std::optional<int>> setOptInt;

  EXPECT_EQ(setOptInt.end(), setOptInt.find(42));

  setOptInt.insert(std::optional<int>(3));
  EXPECT_EQ(setOptInt.end(), setOptInt.find(42));
  EXPECT_NE(setOptInt.end(), setOptInt.find(3));
}

TEST(OptionalTest, HasValue) {
  std::optional<int> a;
  EXPECT_FALSE(a.has_value());

  a = 42;
  EXPECT_TRUE(a.has_value());

  a = std::nullopt;
  EXPECT_FALSE(a.has_value());

  a = 0;
  EXPECT_TRUE(a.has_value());

  a = std::optional<int>();
  EXPECT_FALSE(a.has_value());
}

TEST(OptionalTest, Reset_int) {
  std::optional<int> a(0);
  EXPECT_TRUE(a.has_value());
  EXPECT_EQ(0, a.value());

  a.reset();
  EXPECT_FALSE(a.has_value());
  EXPECT_EQ(-1, a.value_or(-1));
}

TEST(OptionalTest, Reset_Object) {
  std::optional<TestObject> a(TestObject(0, 0.1));
  EXPECT_TRUE(a.has_value());
  EXPECT_EQ(TestObject(0, 0.1), a.value());

  a.reset();
  EXPECT_FALSE(a.has_value());
  EXPECT_EQ(TestObject(42, 0.0), a.value_or(TestObject(42, 0.0)));
}

TEST(OptionalTest, Reset_NoOp) {
  std::optional<int> a;
  EXPECT_FALSE(a.has_value());

  a.reset();
  EXPECT_FALSE(a.has_value());
}

TEST(OptionalTest, AssignFromRValue) {
  std::optional<TestObject> a;
  EXPECT_FALSE(a.has_value());

  TestObject obj;
  a = std::move(obj);
  EXPECT_TRUE(a.has_value());
  EXPECT_EQ(1, a->move_ctors_count());
}

TEST(OptionalTest, DontCallDefaultCtor) {
  std::optional<DeletedDefaultConstructor> a;
  EXPECT_FALSE(a.has_value());

  a = std::make_optional<DeletedDefaultConstructor>(42);
  EXPECT_TRUE(a.has_value());
  EXPECT_EQ(42, a->foo());
}

TEST(OptionalTest, DontCallNewMemberFunction) {
  std::optional<DeleteNewOperators> a;
  EXPECT_FALSE(a.has_value());

  a = DeleteNewOperators();
  EXPECT_TRUE(a.has_value());
}

TEST(OptionalTest, DereferencingNoValueCrashes) {
  class C {
   public:
    void Method() const {}
  };

  {
    const std::optional<C> const_optional;
    EXPECT_DEATH_IF_SUPPORTED(const_optional.value(), "");
    EXPECT_DEATH_IF_SUPPORTED(const_optional->Method(), "");
    EXPECT_DEATH_IF_SUPPORTED(*const_optional, "");
    EXPECT_DEATH_IF_SUPPORTED(*std::move(const_optional), "");
  }

  {
    std::optional<C> non_const_optional;
    EXPECT_DEATH_IF_SUPPORTED(non_const_optional.value(), "");
    EXPECT_DEATH_IF_SUPPORTED(non_const_optional->Method(), "");
    EXPECT_DEATH_IF_SUPPORTED(*non_const_optional, "");
    EXPECT_DEATH_IF_SUPPORTED(*std::move(non_const_optional), "");
  }
}

TEST(OptionalTest, Noexcept) {
  // Trivial copy ctor, non-trivial move ctor, nothrow move assign.
  struct Test1 {
    Test1(const Test1&) = default;
    Test1(Test1&&) {}
    Test1& operator=(Test1&&) = default;
  };
  // Non-trivial copy ctor, trivial move ctor, throw move assign.
  struct Test2 {
    Test2(const Test2&) {}
    Test2(Test2&&) = default;
    Test2& operator=(Test2&&) { return *this; }
  };
  // Trivial copy ctor, non-trivial nothrow move ctor.
  struct Test3 {
    Test3(const Test3&) = default;
    Test3(Test3&&) noexcept {}
  };
  // Non-trivial copy ctor, non-trivial nothrow move ctor.
  struct Test4 {
    Test4(const Test4&) {}
    Test4(Test4&&) noexcept {}
  };
  // Non-trivial copy ctor, non-trivial move ctor.
  struct Test5 {
    Test5(const Test5&) {}
    Test5(Test5&&) {}
  };

  static_assert(
      noexcept(std::optional<int>(std::declval<std::optional<int>>())),
      "move constructor for noexcept move-constructible T must be noexcept "
      "(trivial copy, trivial move)");
  static_assert(
      !noexcept(std::optional<Test1>(std::declval<std::optional<Test1>>())),
      "move constructor for non-noexcept move-constructible T must not be "
      "noexcept (trivial copy)");
  static_assert(
      noexcept(std::optional<Test2>(std::declval<std::optional<Test2>>())),
      "move constructor for noexcept move-constructible T must be noexcept "
      "(non-trivial copy, trivial move)");
  static_assert(
      noexcept(std::optional<Test3>(std::declval<std::optional<Test3>>())),
      "move constructor for noexcept move-constructible T must be noexcept "
      "(trivial copy, non-trivial move)");
  static_assert(
      noexcept(std::optional<Test4>(std::declval<std::optional<Test4>>())),
      "move constructor for noexcept move-constructible T must be noexcept "
      "(non-trivial copy, non-trivial move)");
  static_assert(
      !noexcept(std::optional<Test5>(std::declval<std::optional<Test5>>())),
      "move constructor for non-noexcept move-constructible T must not be "
      "noexcept (non-trivial copy)");

  static_assert(noexcept(std::declval<std::optional<int>>() =
                             std::declval<std::optional<int>>()),
                "move assign for noexcept move-constructible/move-assignable T "
                "must be noexcept");
  static_assert(
      !noexcept(std::declval<std::optional<Test1>>() =
                    std::declval<std::optional<Test1>>()),
      "move assign for non-noexcept move-constructible T must not be noexcept");
  static_assert(
      !noexcept(std::declval<std::optional<Test2>>() =
                    std::declval<std::optional<Test2>>()),
      "move assign for non-noexcept move-assignable T must not be noexcept");
}

TEST(OptionalTest, OverrideAddressOf) {
  // Objects with an overloaded address-of should not trigger the overload for
  // arrow or copy assignment.
  static_assert(std::is_trivially_destructible<
                    TriviallyDestructibleOverloadAddressOf>::value,
                "Trivially...AddressOf must be trivially destructible.");
  std::optional<TriviallyDestructibleOverloadAddressOf> optional;
  TriviallyDestructibleOverloadAddressOf n;
  optional = n;

  // operator->() should not call address-of either, for either const or non-
  // const calls.  It's not strictly necessary that we call a nonconst method
  // to test the non-const operator->(), but it makes it very clear that the
  // compiler can't chose the const operator->().
  optional->nonconst_method();
  const auto& const_optional = optional;
  const_optional->const_method();

  static_assert(!std::is_trivially_destructible<
                    NonTriviallyDestructibleOverloadAddressOf>::value,
                "NotTrivially...AddressOf must not be trivially destructible.");
  std::optional<NonTriviallyDestructibleOverloadAddressOf> nontrivial_optional;
  NonTriviallyDestructibleOverloadAddressOf n1;
  nontrivial_optional = n1;
}

}  // namespace base<|MERGE_RESOLUTION|>--- conflicted
+++ resolved
@@ -2013,11 +2013,7 @@
 }
 
 TEST(OptionalTest, NonMemberSwap_bothNoValue) {
-<<<<<<< HEAD
-  absl::optional<TestObject> a, b;
-=======
   std::optional<TestObject> a, b;
->>>>>>> 13bb16b3
   std::swap(a, b);
 
   EXPECT_FALSE(!!a);
@@ -2027,13 +2023,8 @@
 }
 
 TEST(OptionalTest, NonMemberSwap_inHasValue) {
-<<<<<<< HEAD
-  absl::optional<TestObject> a(TestObject(1, 0.3));
-  absl::optional<TestObject> b;
-=======
   std::optional<TestObject> a(TestObject(1, 0.3));
   std::optional<TestObject> b;
->>>>>>> 13bb16b3
   std::swap(a, b);
 
   EXPECT_FALSE(!!a);
@@ -2043,13 +2034,8 @@
 }
 
 TEST(OptionalTest, NonMemberSwap_outHasValue) {
-<<<<<<< HEAD
-  absl::optional<TestObject> a;
-  absl::optional<TestObject> b(TestObject(1, 0.3));
-=======
   std::optional<TestObject> a;
   std::optional<TestObject> b(TestObject(1, 0.3));
->>>>>>> 13bb16b3
   std::swap(a, b);
 
   EXPECT_TRUE(!!a);
@@ -2059,13 +2045,8 @@
 }
 
 TEST(OptionalTest, NonMemberSwap_bothValue) {
-<<<<<<< HEAD
-  absl::optional<TestObject> a(TestObject(0, 0.1));
-  absl::optional<TestObject> b(TestObject(1, 0.3));
-=======
   std::optional<TestObject> a(TestObject(0, 0.1));
   std::optional<TestObject> b(TestObject(1, 0.3));
->>>>>>> 13bb16b3
   std::swap(a, b);
 
   EXPECT_TRUE(!!a);
