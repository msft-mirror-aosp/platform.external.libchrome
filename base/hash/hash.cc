--- conflicted
+++ resolved
@@ -4,14 +4,10 @@
 
 #include "base/hash/hash.h"
 
-<<<<<<< HEAD
-//#include "base/third_party/cityhash/city.h"
-=======
 #include "base/check_op.h"
 #include "base/notreached.h"
 #include "base/rand_util.h"
-#include "base/third_party/cityhash/city.h"
->>>>>>> e13ed00f
+// #include "base/third_party/cityhash/city.h"
 #include "build/build_config.h"
 
 #include <functional>
@@ -23,14 +19,10 @@
 
 namespace base {
 
-<<<<<<< HEAD
-/*
-size_t FastHash(base::span<const uint8_t> data) {
-=======
 namespace {
 
 size_t FastHashImpl(base::span<const uint8_t> data) {
->>>>>>> e13ed00f
+#if 0
   // We use the updated CityHash within our namespace (not the deprecated
   // version from third_party/smhasher).
 #if defined(ARCH_CPU_64_BITS)
@@ -40,58 +32,11 @@
   return base::internal::cityhash_v111::CityHash32(
       reinterpret_cast<const char*>(data.data()), data.size());
 #endif
+#endif
+  return SuperFastHash(reinterpret_cast<const char *>(data.data()),
+                       data.size());
 }
 
-<<<<<<< HEAD
-size_t FastHash(const std::string& str) {
-#if defined(ARCH_CPU_64_BITS)
-  return base::internal::cityhash_v111::CityHash64(str.data(), str.size());
-#else
-  return base::internal::cityhash_v111::CityHash32(str.data(), str.size());
-#endif
-}
-*/
-
-size_t FastHash(base::span<const uint8_t> data) {
-  return SuperFastHash(reinterpret_cast<const char*>(data.data()), data.size());
-}
-
-size_t FastHash(const std::string& str) {
-  return SuperFastHash(str.data(), str.size());
-}
-
-uint32_t Hash(const void* data, size_t length) {
-  // Currently our in-memory hash is the same as the persistent hash. The
-  // split between in-memory and persistent hash functions is maintained to
-  // allow the in-memory hash function to be updated in the future.
-  return PersistentHash(data, length);
-}
-
-uint32_t Hash(const std::string& str) {
-  return PersistentHash(str.data(), str.size());
-}
-
-uint32_t Hash(const string16& str) {
-  return PersistentHash(str.data(), str.size() * sizeof(char16));
-}
-
-uint32_t PersistentHash(const void* data, size_t length) {
-  // This hash function must not change, since it is designed to be persistable
-  // to disk.
-  if (length > static_cast<size_t>(std::numeric_limits<int>::max())) {
-    NOTREACHED();
-    return 0;
-  }
-  return ::SuperFastHash(reinterpret_cast<const char*>(data),
-                         static_cast<int>(length));
-}
-
-uint32_t PersistentHash(const std::string& str) {
-  return PersistentHash(str.data(), str.size());
-}
-
-=======
->>>>>>> e13ed00f
 // Implement hashing for pairs of at-most 32 bit integer values.
 // When size_t is 32 bits, we turn the 64-bit hash code into 32 bits by using
 // multiply-add hashing. This algorithm, as described in
