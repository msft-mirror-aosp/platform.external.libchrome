// Copyright (c) 2012 The Chromium Authors. All rights reserved.
// Use of this source code is governed by a BSD-style license that can be
// found in the LICENSE file.

#include "base/observer_list.h"
<<<<<<< HEAD
#include "base/observer_list_threadsafe.h"

#include <memory>
#include <utility>
#include <vector>

#include "base/bind.h"
#include "base/compiler_specific.h"
#include "base/location.h"
#include "base/memory/weak_ptr.h"
#include "base/message_loop/message_loop.h"
#include "base/run_loop.h"
#include "base/sequenced_task_runner.h"
#include "base/single_thread_task_runner.h"
#include "base/strings/string_piece.h"
#include "base/synchronization/waitable_event.h"
// TaskScheduler not supported in libchrome
// #include "base/task_scheduler/post_task.h"
// #include "base/task_scheduler/task_scheduler.h"
=======

#include "base/strings/string_piece.h"
>>>>>>> 097fe669
#include "base/test/gtest_util.h"
#include "base/threading/simple_thread.h"
#include "build/build_config.h"
#include "testing/gmock/include/gmock/gmock.h"
#include "testing/gtest/include/gtest/gtest.h"

namespace base {
namespace {

class CheckedBase : public CheckedObserver {
 public:
  virtual void Observe(int x) = 0;
  ~CheckedBase() override = default;
  virtual int GetValue() const { return 0; }
};

class UncheckedBase {
 public:
  virtual void Observe(int x) = 0;
  virtual ~UncheckedBase() = default;
  virtual int GetValue() const { return 0; }
};

// Helper for TYPED_TEST_SUITE machinery to pick the ObserverList under test.
// Keyed off the observer type since ObserverList has too many template args and
// it gets ugly.
template <class Foo>
struct PickObserverList {};
template <>
struct PickObserverList<CheckedBase> {
  template <class TypeParam,
            bool check_empty = false,
            bool allow_reentrancy = true>
  using ObserverListType =
      ObserverList<TypeParam, check_empty, allow_reentrancy>;
};
template <>
struct PickObserverList<UncheckedBase> {
  template <class TypeParam,
            bool check_empty = false,
            bool allow_reentrancy = true>
  using ObserverListType = typename ObserverList<TypeParam,
                                                 check_empty,
                                                 allow_reentrancy>::Unchecked;
};

template <class Foo>
class AdderT : public Foo {
 public:
  explicit AdderT(int scaler) : total(0), scaler_(scaler) {}
  ~AdderT() override = default;

  void Observe(int x) override { total += x * scaler_; }
  int GetValue() const override { return total; }

  int total;

 private:
  int scaler_;
};

template <class ObserverListType,
          class Foo = typename ObserverListType::value_type>
class DisrupterT : public Foo {
 public:
  DisrupterT(ObserverListType* list, Foo* doomed, bool remove_self)
      : list_(list), doomed_(doomed), remove_self_(remove_self) {}
  DisrupterT(ObserverListType* list, Foo* doomed)
      : DisrupterT(list, doomed, false) {}
  DisrupterT(ObserverListType* list, bool remove_self)
      : DisrupterT(list, nullptr, remove_self) {}

  ~DisrupterT() override = default;

  void Observe(int x) override {
    if (remove_self_)
      list_->RemoveObserver(this);
    if (doomed_)
      list_->RemoveObserver(doomed_);
  }

  void SetDoomed(Foo* doomed) { doomed_ = doomed; }

 private:
  ObserverListType* list_;
  Foo* doomed_;
  bool remove_self_;
};

template <class ObserverListType,
          class Foo = typename ObserverListType::value_type>
class AddInObserve : public Foo {
 public:
  explicit AddInObserve(ObserverListType* observer_list)
      : observer_list(observer_list), to_add_() {}

  void SetToAdd(Foo* to_add) { to_add_ = to_add; }

  void Observe(int x) override {
    if (to_add_) {
      observer_list->AddObserver(to_add_);
      to_add_ = nullptr;
    }
  }

  ObserverListType* observer_list;
  Foo* to_add_;
};

template <class ObserverListType>
class ObserverListCreator : public DelegateSimpleThread::Delegate {
 public:
  std::unique_ptr<ObserverListType> Create(
      base::Optional<base::ObserverListPolicy> policy = nullopt) {
    policy_ = policy;
    DelegateSimpleThread thread(this, "ListCreator");
    thread.Start();
    thread.Join();
    return std::move(observer_list_);
  }

 private:
  void Run() override {
    if (policy_) {
      observer_list_ = std::make_unique<ObserverListType>(*policy_);
    } else {
      observer_list_ = std::make_unique<ObserverListType>();
    }
  }

  std::unique_ptr<ObserverListType> observer_list_;
  base::Optional<base::ObserverListPolicy> policy_;
};

}  // namespace

class ObserverListTestBase {
 public:
  ObserverListTestBase() {}

  template <class T>
  const decltype(T::list_.get()) list(const T& iter) {
    return iter.list_.get();
  }

  template <class T>
  typename T::value_type* GetCurrent(T* iter) {
    return iter->GetCurrent();
  }

  // Override GetCurrent() for CheckedObserver. When StdIteratorRemoveFront
  // tries to simulate a sequence to see if it "would" crash, CheckedObservers
  // do, actually, crash with a DCHECK(). Note this check is different to the
  // check during an observer _iteration_. Hence, DCHECK(), not CHECK().
  CheckedBase* GetCurrent(ObserverList<CheckedBase>::iterator* iter) {
    EXPECT_DCHECK_DEATH(return iter->GetCurrent());
    return nullptr;
  }

 private:
  DISALLOW_COPY_AND_ASSIGN(ObserverListTestBase);
};

// Templatized test fixture that can pick between CheckedBase and UncheckedBase.
template <class ObserverType>
class ObserverListTest : public ObserverListTestBase, public ::testing::Test {
 public:
  template <class T>
  using ObserverList =
      typename PickObserverList<ObserverType>::template ObserverListType<T>;

  using iterator = typename ObserverList<ObserverType>::iterator;
  using const_iterator = typename ObserverList<ObserverType>::const_iterator;

  ObserverListTest() {}

 private:
  DISALLOW_COPY_AND_ASSIGN(ObserverListTest);
};

using ObserverTypes = ::testing::Types<CheckedBase, UncheckedBase>;
TYPED_TEST_SUITE(ObserverListTest, ObserverTypes);

// TYPED_TEST causes the test parent class to be a template parameter, which
// makes the syntax for referring to the types awkward. Create aliases in local
// scope with clearer names. Unfortunately, we also need some trailing cruft to
// avoid "unused local type alias" warnings.
#define DECLARE_TYPES                                                       \
  using Foo = TypeParam;                                                    \
  using ObserverListFoo =                                                   \
      typename PickObserverList<TypeParam>::template ObserverListType<Foo>; \
  using Adder = AdderT<Foo>;                                                \
  using Disrupter = DisrupterT<ObserverListFoo>;                            \
  using const_iterator = typename TestFixture::const_iterator;              \
  using iterator = typename TestFixture::iterator;                          \
  (void)(Disrupter*)(0);                                                    \
  (void)(Adder*)(0);                                                        \
  (void)(const_iterator*)(0);                                               \
  (void)(iterator*)(0)

TYPED_TEST(ObserverListTest, BasicTest) {
  DECLARE_TYPES;
  ObserverListFoo observer_list;
  const ObserverListFoo& const_observer_list = observer_list;

  {
    const const_iterator it1 = const_observer_list.begin();
    EXPECT_EQ(it1, const_observer_list.end());
    // Iterator copy.
    const const_iterator it2 = it1;
    EXPECT_EQ(it2, it1);
    // Iterator assignment.
    const_iterator it3;
    it3 = it2;
    EXPECT_EQ(it3, it1);
    EXPECT_EQ(it3, it2);
    // Self assignment.
    it3 = *&it3;  // The *& defeats Clang's -Wself-assign warning.
    EXPECT_EQ(it3, it1);
    EXPECT_EQ(it3, it2);
  }

  {
    const iterator it1 = observer_list.begin();
    EXPECT_EQ(it1, observer_list.end());
    // Iterator copy.
    const iterator it2 = it1;
    EXPECT_EQ(it2, it1);
    // Iterator assignment.
    iterator it3;
    it3 = it2;
    EXPECT_EQ(it3, it1);
    EXPECT_EQ(it3, it2);
    // Self assignment.
    it3 = *&it3;  // The *& defeats Clang's -Wself-assign warning.
    EXPECT_EQ(it3, it1);
    EXPECT_EQ(it3, it2);
  }

  Adder a(1), b(-1), c(1), d(-1), e(-1);
  Disrupter evil(&observer_list, &c);

  observer_list.AddObserver(&a);
  observer_list.AddObserver(&b);

  EXPECT_TRUE(const_observer_list.HasObserver(&a));
  EXPECT_FALSE(const_observer_list.HasObserver(&c));

  {
    const const_iterator it1 = const_observer_list.begin();
    EXPECT_NE(it1, const_observer_list.end());
    // Iterator copy.
    const const_iterator it2 = it1;
    EXPECT_EQ(it2, it1);
    EXPECT_NE(it2, const_observer_list.end());
    // Iterator assignment.
    const_iterator it3;
    it3 = it2;
    EXPECT_EQ(it3, it1);
    EXPECT_EQ(it3, it2);
    // Self assignment.
    it3 = *&it3;  // The *& defeats Clang's -Wself-assign warning.
    EXPECT_EQ(it3, it1);
    EXPECT_EQ(it3, it2);
    // Iterator post increment.
    const_iterator it4 = it3++;
    EXPECT_EQ(it4, it1);
    EXPECT_EQ(it4, it2);
    EXPECT_NE(it4, it3);
  }

  {
    const iterator it1 = observer_list.begin();
    EXPECT_NE(it1, observer_list.end());
    // Iterator copy.
    const iterator it2 = it1;
    EXPECT_EQ(it2, it1);
    EXPECT_NE(it2, observer_list.end());
    // Iterator assignment.
    iterator it3;
    it3 = it2;
    EXPECT_EQ(it3, it1);
    EXPECT_EQ(it3, it2);
    // Self assignment.
    it3 = *&it3;  // The *& defeats Clang's -Wself-assign warning.
    EXPECT_EQ(it3, it1);
    EXPECT_EQ(it3, it2);
    // Iterator post increment.
    iterator it4 = it3++;
    EXPECT_EQ(it4, it1);
    EXPECT_EQ(it4, it2);
    EXPECT_NE(it4, it3);
  }

  for (auto& observer : observer_list)
    observer.Observe(10);

  observer_list.AddObserver(&evil);
  observer_list.AddObserver(&c);
  observer_list.AddObserver(&d);

  // Removing an observer not in the list should do nothing.
  observer_list.RemoveObserver(&e);

  for (auto& observer : observer_list)
    observer.Observe(10);

  EXPECT_EQ(20, a.total);
  EXPECT_EQ(-20, b.total);
  EXPECT_EQ(0, c.total);
  EXPECT_EQ(-10, d.total);
  EXPECT_EQ(0, e.total);
}

TYPED_TEST(ObserverListTest, CreatedAndUsedOnDifferentThreads) {
  DECLARE_TYPES;

  ObserverListCreator<ObserverListFoo> list_creator;
  Adder a(1);
  // Check with default constructor
  {
    std::unique_ptr<ObserverListFoo> observer_list = list_creator.Create();
    observer_list->AddObserver(&a);
    for (auto& observer : *observer_list) {
      observer.Observe(1);
    }
    EXPECT_EQ(1, a.GetValue());
  }

  // Check with constructor taking explicit policy
  {
    std::unique_ptr<ObserverListFoo> observer_list =
        list_creator.Create(base::ObserverListPolicy::EXISTING_ONLY);
    observer_list->AddObserver(&a);
    for (auto& observer : *observer_list) {
      observer.Observe(1);
    }
    EXPECT_EQ(2, a.GetValue());
  }
}

TYPED_TEST(ObserverListTest, CompactsWhenNoActiveIterator) {
  DECLARE_TYPES;
  using ObserverListConstFoo =
      typename TestFixture::template ObserverList<const Foo>;

  ObserverListConstFoo ol;
  const ObserverListConstFoo& col = ol;

  const Adder a(1);
  const Adder b(2);
  const Adder c(3);

  ol.AddObserver(&a);
  ol.AddObserver(&b);

  EXPECT_TRUE(col.HasObserver(&a));
  EXPECT_FALSE(col.HasObserver(&c));

  EXPECT_TRUE(col.might_have_observers());

  using It = typename ObserverListConstFoo::const_iterator;

  {
    It it = col.begin();
    EXPECT_NE(it, col.end());
    It ita = it;
    EXPECT_EQ(ita, it);
    EXPECT_NE(++it, col.end());
    EXPECT_NE(ita, it);
    It itb = it;
    EXPECT_EQ(itb, it);
    EXPECT_EQ(++it, col.end());

    EXPECT_TRUE(col.might_have_observers());
    EXPECT_EQ(&*ita, &a);
    EXPECT_EQ(&*itb, &b);

    ol.RemoveObserver(&a);
    EXPECT_TRUE(col.might_have_observers());
    EXPECT_FALSE(col.HasObserver(&a));
    EXPECT_EQ(&*itb, &b);

    ol.RemoveObserver(&b);
    EXPECT_TRUE(col.might_have_observers());
    EXPECT_FALSE(col.HasObserver(&a));
    EXPECT_FALSE(col.HasObserver(&b));

    it = It();
    ita = It();
    EXPECT_TRUE(col.might_have_observers());
    ita = itb;
    itb = It();
    EXPECT_TRUE(col.might_have_observers());
    ita = It();
    EXPECT_FALSE(col.might_have_observers());
  }

  ol.AddObserver(&a);
  ol.AddObserver(&b);
  EXPECT_TRUE(col.might_have_observers());
  ol.Clear();
  EXPECT_FALSE(col.might_have_observers());

  ol.AddObserver(&a);
  ol.AddObserver(&b);
  EXPECT_TRUE(col.might_have_observers());
  {
    const It it = col.begin();
    ol.Clear();
    EXPECT_TRUE(col.might_have_observers());
  }
  EXPECT_FALSE(col.might_have_observers());
}

TYPED_TEST(ObserverListTest, DisruptSelf) {
  DECLARE_TYPES;
  ObserverListFoo observer_list;
  Adder a(1), b(-1), c(1), d(-1);
  Disrupter evil(&observer_list, true);

  observer_list.AddObserver(&a);
  observer_list.AddObserver(&b);

  for (auto& observer : observer_list)
    observer.Observe(10);

  observer_list.AddObserver(&evil);
  observer_list.AddObserver(&c);
  observer_list.AddObserver(&d);

  for (auto& observer : observer_list)
    observer.Observe(10);

  EXPECT_EQ(20, a.total);
  EXPECT_EQ(-20, b.total);
  EXPECT_EQ(10, c.total);
  EXPECT_EQ(-10, d.total);
}

TYPED_TEST(ObserverListTest, DisruptBefore) {
  DECLARE_TYPES;
  ObserverListFoo observer_list;
  Adder a(1), b(-1), c(1), d(-1);
  Disrupter evil(&observer_list, &b);

  observer_list.AddObserver(&a);
  observer_list.AddObserver(&b);
  observer_list.AddObserver(&evil);
  observer_list.AddObserver(&c);
  observer_list.AddObserver(&d);

  for (auto& observer : observer_list)
    observer.Observe(10);
  for (auto& observer : observer_list)
    observer.Observe(10);

  EXPECT_EQ(20, a.total);
  EXPECT_EQ(-10, b.total);
  EXPECT_EQ(20, c.total);
  EXPECT_EQ(-20, d.total);
}

TYPED_TEST(ObserverListTest, Existing) {
  DECLARE_TYPES;
  ObserverListFoo observer_list(ObserverListPolicy::EXISTING_ONLY);
  Adder a(1);
<<<<<<< HEAD
  Adder b(-1);
  Adder c(1);
  Adder d(-1);

  observer_list->AddObserver(&a);
  observer_list->AddObserver(&b);

  observer_list->Notify(FROM_HERE, &Foo::Observe, 10);
  RunLoop().RunUntilIdle();

  observer_list->AddObserver(&c);
  observer_list->AddObserver(&d);

  observer_list->Notify(FROM_HERE, &Foo::Observe, 10);
  observer_list->RemoveObserver(&c);
  RunLoop().RunUntilIdle();

  EXPECT_EQ(20, a.total);
  EXPECT_EQ(-20, b.total);
  EXPECT_EQ(0, c.total);
  EXPECT_EQ(-10, d.total);
}

TEST(ObserverListThreadSafeTest, RemoveObserver) {
  MessageLoop loop;

  scoped_refptr<ObserverListThreadSafe<Foo> > observer_list(
      new ObserverListThreadSafe<Foo>);
  Adder a(1), b(1);

  // A workaround for the compiler bug. See http://crbug.com/121960.
  EXPECT_NE(&a, &b);

  // Should do nothing.
  observer_list->RemoveObserver(&a);
  observer_list->RemoveObserver(&b);

  observer_list->Notify(FROM_HERE, &Foo::Observe, 10);
  RunLoop().RunUntilIdle();

  EXPECT_EQ(0, a.total);
  EXPECT_EQ(0, b.total);

  observer_list->AddObserver(&a);

  // Should also do nothing.
  observer_list->RemoveObserver(&b);

  observer_list->Notify(FROM_HERE, &Foo::Observe, 10);
  RunLoop().RunUntilIdle();

  EXPECT_EQ(10, a.total);
  EXPECT_EQ(0, b.total);
}

TEST(ObserverListThreadSafeTest, WithoutSequence) {
  scoped_refptr<ObserverListThreadSafe<Foo> > observer_list(
      new ObserverListThreadSafe<Foo>);

  Adder a(1), b(1), c(1);

  // No sequence, so these should not be added.
  observer_list->AddObserver(&a);
  observer_list->AddObserver(&b);

  {
    // Add c when there's a sequence.
    MessageLoop loop;
    observer_list->AddObserver(&c);

    observer_list->Notify(FROM_HERE, &Foo::Observe, 10);
    RunLoop().RunUntilIdle();

    EXPECT_EQ(0, a.total);
    EXPECT_EQ(0, b.total);
    EXPECT_EQ(10, c.total);

    // Now add a when there's a sequence.
    observer_list->AddObserver(&a);

    // Remove c when there's a sequence.
    observer_list->RemoveObserver(&c);

    // Notify again.
    observer_list->Notify(FROM_HERE, &Foo::Observe, 20);
    RunLoop().RunUntilIdle();

    EXPECT_EQ(20, a.total);
    EXPECT_EQ(0, b.total);
    EXPECT_EQ(10, c.total);
  }

  // Removing should always succeed with or without a sequence.
  observer_list->RemoveObserver(&a);

  // Notifying should not fail but should also be a no-op.
  MessageLoop loop;
  observer_list->AddObserver(&b);
  observer_list->Notify(FROM_HERE, &Foo::Observe, 30);
  RunLoop().RunUntilIdle();

  EXPECT_EQ(20, a.total);
  EXPECT_EQ(30, b.total);
  EXPECT_EQ(10, c.total);
}

class FooRemover : public Foo {
 public:
  explicit FooRemover(ObserverListThreadSafe<Foo>* list) : list_(list) {}
  ~FooRemover() override = default;

  void AddFooToRemove(Foo* foo) {
    foos_.push_back(foo);
  }

  void Observe(int x) override {
    std::vector<Foo*> tmp;
    tmp.swap(foos_);
    for (std::vector<Foo*>::iterator it = tmp.begin();
         it != tmp.end(); ++it) {
      list_->RemoveObserver(*it);
    }
  }

 private:
  const scoped_refptr<ObserverListThreadSafe<Foo> > list_;
  std::vector<Foo*> foos_;
};

TEST(ObserverListThreadSafeTest, RemoveMultipleObservers) {
  MessageLoop loop;
  scoped_refptr<ObserverListThreadSafe<Foo> > observer_list(
      new ObserverListThreadSafe<Foo>);

  FooRemover a(observer_list.get());
  Adder b(1);

  observer_list->AddObserver(&a);
  observer_list->AddObserver(&b);

  a.AddFooToRemove(&a);
  a.AddFooToRemove(&b);

  observer_list->Notify(FROM_HERE, &Foo::Observe, 1);
  RunLoop().RunUntilIdle();
}

// A test driver for a multi-threaded notification loop.  Runs a number
// of observer threads, each of which constantly adds/removes itself
// from the observer list.  Optionally, if cross_thread_notifies is set
// to true, the observer threads will also trigger notifications to
// all observers.
static void ThreadSafeObserverHarness(int num_threads,
                                      bool cross_thread_notifies) {
  MessageLoop loop;

  scoped_refptr<ObserverListThreadSafe<Foo> > observer_list(
      new ObserverListThreadSafe<Foo>);
  Adder a(1);
  Adder b(-1);

  observer_list->AddObserver(&a);
  observer_list->AddObserver(&b);

  std::vector<AddRemoveThread*> threaded_observer;
  std::vector<base::PlatformThreadHandle> threads(num_threads);
  std::vector<std::unique_ptr<base::WaitableEvent>> ready;
  threaded_observer.reserve(num_threads);
  ready.reserve(num_threads);
  for (int index = 0; index < num_threads; index++) {
    ready.push_back(std::make_unique<WaitableEvent>(
        WaitableEvent::ResetPolicy::MANUAL,
        WaitableEvent::InitialState::NOT_SIGNALED));
    threaded_observer.push_back(new AddRemoveThread(
        observer_list.get(), cross_thread_notifies, ready.back().get()));
    EXPECT_TRUE(
        PlatformThread::Create(0, threaded_observer.back(), &threads[index]));
  }
  ASSERT_EQ(static_cast<size_t>(num_threads), threaded_observer.size());
  ASSERT_EQ(static_cast<size_t>(num_threads), ready.size());

  // This makes sure that threaded_observer has gotten to set loop_, so that we
  // can call Quit() below safe-ish-ly.
  for (int i = 0; i < num_threads; ++i)
    ready[i]->Wait();

  Time start = Time::Now();
  while (true) {
    if ((Time::Now() - start).InMilliseconds() > kThreadRunTime)
      break;

    observer_list->Notify(FROM_HERE, &Foo::Observe, 10);

    RunLoop().RunUntilIdle();
  }

  for (int index = 0; index < num_threads; index++) {
    threaded_observer[index]->Quit();
    PlatformThread::Join(threads[index]);
  }
}

#if defined(OS_FUCHSIA)
// TODO(crbug.com/738275): This is flaky on Fuchsia.
#define MAYBE_CrossThreadObserver DISABLED_CrossThreadObserver
#else
#define MAYBE_CrossThreadObserver CrossThreadObserver
#endif
TEST(ObserverListThreadSafeTest, MAYBE_CrossThreadObserver) {
  // Use 7 observer threads.  Notifications only come from
  // the main thread.
  ThreadSafeObserverHarness(7, false);
}

TEST(ObserverListThreadSafeTest, CrossThreadNotifications) {
  // Use 3 observer threads.  Notifications will fire from
  // the main thread and all 3 observer threads.
  ThreadSafeObserverHarness(3, true);
}

TEST(ObserverListThreadSafeTest, OutlivesMessageLoop) {
  MessageLoop* loop = new MessageLoop;
  scoped_refptr<ObserverListThreadSafe<Foo> > observer_list(
      new ObserverListThreadSafe<Foo>);

  Adder a(1);
  observer_list->AddObserver(&a);
  delete loop;
  // Test passes if we don't crash here.
  observer_list->Notify(FROM_HERE, &Foo::Observe, 1);
}

namespace {

class SequenceVerificationObserver : public Foo {
 public:
  explicit SequenceVerificationObserver(
      scoped_refptr<SequencedTaskRunner> task_runner)
      : task_runner_(std::move(task_runner)) {}
  ~SequenceVerificationObserver() override = default;

  void Observe(int x) override {
    called_on_valid_sequence_ = task_runner_->RunsTasksInCurrentSequence();
  }

  bool called_on_valid_sequence() const { return called_on_valid_sequence_; }

 private:
  const scoped_refptr<SequencedTaskRunner> task_runner_;
  bool called_on_valid_sequence_ = false;

  DISALLOW_COPY_AND_ASSIGN(SequenceVerificationObserver);
};

}  // namespace

// Verify that observers are notified on the correct sequence.
// TaskScheduler not supported in libchrome
#if 0
TEST(ObserverListThreadSafeTest, NotificationOnValidSequence) {
  test::ScopedTaskEnvironment scoped_task_environment;

  auto task_runner_1 = CreateSequencedTaskRunnerWithTraits(TaskTraits());
  auto task_runner_2 = CreateSequencedTaskRunnerWithTraits(TaskTraits());

  auto observer_list = MakeRefCounted<ObserverListThreadSafe<Foo>>();

  SequenceVerificationObserver observer_1(task_runner_1);
  SequenceVerificationObserver observer_2(task_runner_2);

  task_runner_1->PostTask(FROM_HERE,
                          BindOnce(&ObserverListThreadSafe<Foo>::AddObserver,
                                   observer_list, Unretained(&observer_1)));
  task_runner_2->PostTask(FROM_HERE,
                          BindOnce(&ObserverListThreadSafe<Foo>::AddObserver,
                                   observer_list, Unretained(&observer_2)));

  TaskScheduler::GetInstance()->FlushForTesting();

  observer_list->Notify(FROM_HERE, &Foo::Observe, 1);

  TaskScheduler::GetInstance()->FlushForTesting();

  EXPECT_TRUE(observer_1.called_on_valid_sequence());
  EXPECT_TRUE(observer_2.called_on_valid_sequence());
}
#endif

// Verify that when an observer is added to a NOTIFY_ALL ObserverListThreadSafe
// from a notification, it is itself notified.
// TaskScheduler not supported in libchrome
#if 0
TEST(ObserverListThreadSafeTest, AddObserverFromNotificationNotifyAll) {
  test::ScopedTaskEnvironment scoped_task_environment;
  auto observer_list = MakeRefCounted<ObserverListThreadSafe<Foo>>();

  Adder observer_added_from_notification(1);

  AddInObserve<ObserverListThreadSafe<Foo>> initial_observer(
      observer_list.get());
  initial_observer.SetToAdd(&observer_added_from_notification);
  observer_list->AddObserver(&initial_observer);

  observer_list->Notify(FROM_HERE, &Foo::Observe, 1);

  base::RunLoop().RunUntilIdle();

  EXPECT_EQ(1, observer_added_from_notification.GetValue());
}
#endif

namespace {

class RemoveWhileNotificationIsRunningObserver : public Foo {
 public:
  RemoveWhileNotificationIsRunningObserver()
      : notification_running_(WaitableEvent::ResetPolicy::AUTOMATIC,
                              WaitableEvent::InitialState::NOT_SIGNALED),
        barrier_(WaitableEvent::ResetPolicy::AUTOMATIC,
                 WaitableEvent::InitialState::NOT_SIGNALED) {}
  ~RemoveWhileNotificationIsRunningObserver() override = default;

  void Observe(int x) override {
    notification_running_.Signal();
    ScopedAllowBaseSyncPrimitivesForTesting allow_base_sync_primitives;
    barrier_.Wait();
  }

  void WaitForNotificationRunning() { notification_running_.Wait(); }
  void Unblock() { barrier_.Signal(); }

 private:
  WaitableEvent notification_running_;
  WaitableEvent barrier_;

  DISALLOW_COPY_AND_ASSIGN(RemoveWhileNotificationIsRunningObserver);
};

}  // namespace

// Verify that there is no crash when an observer is removed while it is being
// notified.
// TaskScheduler not supported in libchrome
#if 0
TEST(ObserverListThreadSafeTest, RemoveWhileNotificationIsRunning) {
  auto observer_list = MakeRefCounted<ObserverListThreadSafe<Foo>>();
  RemoveWhileNotificationIsRunningObserver observer;

  WaitableEvent task_running(WaitableEvent::ResetPolicy::AUTOMATIC,
                             WaitableEvent::InitialState::NOT_SIGNALED);
  WaitableEvent barrier(WaitableEvent::ResetPolicy::AUTOMATIC,
                        WaitableEvent::InitialState::NOT_SIGNALED);

  // This must be after the declaration of |barrier| so that tasks posted to
  // TaskScheduler can safely use |barrier|.
  test::ScopedTaskEnvironment scoped_task_environment;

  CreateSequencedTaskRunnerWithTraits({})->PostTask(
      FROM_HERE, base::BindOnce(&ObserverListThreadSafe<Foo>::AddObserver,
                                observer_list, Unretained(&observer)));
  TaskScheduler::GetInstance()->FlushForTesting();

  observer_list->Notify(FROM_HERE, &Foo::Observe, 1);
  observer.WaitForNotificationRunning();
  observer_list->RemoveObserver(&observer);

  observer.Unblock();
}
#endif

TEST(ObserverListTest, Existing) {
  ObserverList<Foo> observer_list(ObserverListPolicy::EXISTING_ONLY);
  Adder a(1);
  AddInObserve<ObserverList<Foo> > b(&observer_list);
=======
  AddInObserve<ObserverListFoo> b(&observer_list);
>>>>>>> 097fe669
  Adder c(1);
  b.SetToAdd(&c);

  observer_list.AddObserver(&a);
  observer_list.AddObserver(&b);

  for (auto& observer : observer_list)
    observer.Observe(1);

  EXPECT_FALSE(b.to_add_);
  // B's adder should not have been notified because it was added during
  // notification.
  EXPECT_EQ(0, c.total);

  // Notify again to make sure b's adder is notified.
  for (auto& observer : observer_list)
    observer.Observe(1);
  EXPECT_EQ(1, c.total);
}

template <class ObserverListType,
          class Foo = typename ObserverListType::value_type>
class AddInClearObserve : public Foo {
 public:
  explicit AddInClearObserve(ObserverListType* list)
      : list_(list), added_(false), adder_(1) {}

  void Observe(int /* x */) override {
    list_->Clear();
    list_->AddObserver(&adder_);
    added_ = true;
  }

  bool added() const { return added_; }
  const AdderT<Foo>& adder() const { return adder_; }

 private:
  ObserverListType* const list_;

  bool added_;
  AdderT<Foo> adder_;
};

TYPED_TEST(ObserverListTest, ClearNotifyAll) {
  DECLARE_TYPES;
  ObserverListFoo observer_list;
  AddInClearObserve<ObserverListFoo> a(&observer_list);

  observer_list.AddObserver(&a);

  for (auto& observer : observer_list)
    observer.Observe(1);
  EXPECT_TRUE(a.added());
  EXPECT_EQ(1, a.adder().total)
      << "Adder should observe once and have sum of 1.";
}

TYPED_TEST(ObserverListTest, ClearNotifyExistingOnly) {
  DECLARE_TYPES;
  ObserverListFoo observer_list(ObserverListPolicy::EXISTING_ONLY);
  AddInClearObserve<ObserverListFoo> a(&observer_list);

  observer_list.AddObserver(&a);

  for (auto& observer : observer_list)
    observer.Observe(1);
  EXPECT_TRUE(a.added());
  EXPECT_EQ(0, a.adder().total)
      << "Adder should not observe, so sum should still be 0.";
}

template <class ObserverListType,
          class Foo = typename ObserverListType::value_type>
class ListDestructor : public Foo {
 public:
  explicit ListDestructor(ObserverListType* list) : list_(list) {}
  ~ListDestructor() override = default;

  void Observe(int x) override { delete list_; }

 private:
  ObserverListType* list_;
};

TYPED_TEST(ObserverListTest, IteratorOutlivesList) {
  DECLARE_TYPES;
  ObserverListFoo* observer_list = new ObserverListFoo;
  ListDestructor<ObserverListFoo> a(observer_list);
  observer_list->AddObserver(&a);

  for (auto& observer : *observer_list)
    observer.Observe(0);

  // There are no EXPECT* statements for this test, if we catch
  // use-after-free errors for observer_list (eg with ASan) then
  // this test has failed.  See http://crbug.com/85296.
}

TYPED_TEST(ObserverListTest, BasicStdIterator) {
  DECLARE_TYPES;
  ObserverListFoo observer_list;

  // An optimization: begin() and end() do not involve weak pointers on
  // empty list.
  EXPECT_FALSE(this->list(observer_list.begin()));
  EXPECT_FALSE(this->list(observer_list.end()));

  // Iterate over empty list: no effect, no crash.
  for (auto& i : observer_list)
    i.Observe(10);

  Adder a(1), b(-1), c(1), d(-1);

  observer_list.AddObserver(&a);
  observer_list.AddObserver(&b);
  observer_list.AddObserver(&c);
  observer_list.AddObserver(&d);

  for (iterator i = observer_list.begin(), e = observer_list.end(); i != e; ++i)
    i->Observe(1);

  EXPECT_EQ(1, a.total);
  EXPECT_EQ(-1, b.total);
  EXPECT_EQ(1, c.total);
  EXPECT_EQ(-1, d.total);

  // Check an iteration over a 'const view' for a given container.
  const ObserverListFoo& const_list = observer_list;
  for (const_iterator i = const_list.begin(), e = const_list.end(); i != e;
       ++i) {
    EXPECT_EQ(1, std::abs(i->GetValue()));
  }

  for (const auto& o : const_list)
    EXPECT_EQ(1, std::abs(o.GetValue()));
}

TYPED_TEST(ObserverListTest, StdIteratorRemoveItself) {
  DECLARE_TYPES;
  ObserverListFoo observer_list;
  Adder a(1), b(-1), c(1), d(-1);
  Disrupter disrupter(&observer_list, true);

  observer_list.AddObserver(&a);
  observer_list.AddObserver(&b);
  observer_list.AddObserver(&disrupter);
  observer_list.AddObserver(&c);
  observer_list.AddObserver(&d);

  for (auto& o : observer_list)
    o.Observe(1);

  for (auto& o : observer_list)
    o.Observe(10);

  EXPECT_EQ(11, a.total);
  EXPECT_EQ(-11, b.total);
  EXPECT_EQ(11, c.total);
  EXPECT_EQ(-11, d.total);
}

TYPED_TEST(ObserverListTest, StdIteratorRemoveBefore) {
  DECLARE_TYPES;
  ObserverListFoo observer_list;
  Adder a(1), b(-1), c(1), d(-1);
  Disrupter disrupter(&observer_list, &b);

  observer_list.AddObserver(&a);
  observer_list.AddObserver(&b);
  observer_list.AddObserver(&disrupter);
  observer_list.AddObserver(&c);
  observer_list.AddObserver(&d);

  for (auto& o : observer_list)
    o.Observe(1);

  for (auto& o : observer_list)
    o.Observe(10);

  EXPECT_EQ(11, a.total);
  EXPECT_EQ(-1, b.total);
  EXPECT_EQ(11, c.total);
  EXPECT_EQ(-11, d.total);
}

TYPED_TEST(ObserverListTest, StdIteratorRemoveAfter) {
  DECLARE_TYPES;
  ObserverListFoo observer_list;
  Adder a(1), b(-1), c(1), d(-1);
  Disrupter disrupter(&observer_list, &c);

  observer_list.AddObserver(&a);
  observer_list.AddObserver(&b);
  observer_list.AddObserver(&disrupter);
  observer_list.AddObserver(&c);
  observer_list.AddObserver(&d);

  for (auto& o : observer_list)
    o.Observe(1);

  for (auto& o : observer_list)
    o.Observe(10);

  EXPECT_EQ(11, a.total);
  EXPECT_EQ(-11, b.total);
  EXPECT_EQ(0, c.total);
  EXPECT_EQ(-11, d.total);
}

TYPED_TEST(ObserverListTest, StdIteratorRemoveAfterFront) {
  DECLARE_TYPES;
  ObserverListFoo observer_list;
  Adder a(1), b(-1), c(1), d(-1);
  Disrupter disrupter(&observer_list, &a);

  observer_list.AddObserver(&a);
  observer_list.AddObserver(&disrupter);
  observer_list.AddObserver(&b);
  observer_list.AddObserver(&c);
  observer_list.AddObserver(&d);

  for (auto& o : observer_list)
    o.Observe(1);

  for (auto& o : observer_list)
    o.Observe(10);

  EXPECT_EQ(1, a.total);
  EXPECT_EQ(-11, b.total);
  EXPECT_EQ(11, c.total);
  EXPECT_EQ(-11, d.total);
}

TYPED_TEST(ObserverListTest, StdIteratorRemoveBeforeBack) {
  DECLARE_TYPES;
  ObserverListFoo observer_list;
  Adder a(1), b(-1), c(1), d(-1);
  Disrupter disrupter(&observer_list, &d);

  observer_list.AddObserver(&a);
  observer_list.AddObserver(&b);
  observer_list.AddObserver(&c);
  observer_list.AddObserver(&disrupter);
  observer_list.AddObserver(&d);

  for (auto& o : observer_list)
    o.Observe(1);

  for (auto& o : observer_list)
    o.Observe(10);

  EXPECT_EQ(11, a.total);
  EXPECT_EQ(-11, b.total);
  EXPECT_EQ(11, c.total);
  EXPECT_EQ(0, d.total);
}

TYPED_TEST(ObserverListTest, StdIteratorRemoveFront) {
  DECLARE_TYPES;
  using iterator = typename TestFixture::iterator;
  ObserverListFoo observer_list;
  Adder a(1), b(-1), c(1), d(-1);
  Disrupter disrupter(&observer_list, true);

  observer_list.AddObserver(&disrupter);
  observer_list.AddObserver(&a);
  observer_list.AddObserver(&b);
  observer_list.AddObserver(&c);
  observer_list.AddObserver(&d);

  bool test_disruptor = true;
  for (iterator i = observer_list.begin(), e = observer_list.end(); i != e;
       ++i) {
    i->Observe(1);
    // Check that second call to i->Observe() would crash here.
    if (test_disruptor) {
      EXPECT_FALSE(this->GetCurrent(&i));
      test_disruptor = false;
    }
  }

  for (auto& o : observer_list)
    o.Observe(10);

  EXPECT_EQ(11, a.total);
  EXPECT_EQ(-11, b.total);
  EXPECT_EQ(11, c.total);
  EXPECT_EQ(-11, d.total);
}

TYPED_TEST(ObserverListTest, StdIteratorRemoveBack) {
  DECLARE_TYPES;
  ObserverListFoo observer_list;
  Adder a(1), b(-1), c(1), d(-1);
  Disrupter disrupter(&observer_list, true);

  observer_list.AddObserver(&a);
  observer_list.AddObserver(&b);
  observer_list.AddObserver(&c);
  observer_list.AddObserver(&d);
  observer_list.AddObserver(&disrupter);

  for (auto& o : observer_list)
    o.Observe(1);

  for (auto& o : observer_list)
    o.Observe(10);

  EXPECT_EQ(11, a.total);
  EXPECT_EQ(-11, b.total);
  EXPECT_EQ(11, c.total);
  EXPECT_EQ(-11, d.total);
}

TYPED_TEST(ObserverListTest, NestedLoop) {
  DECLARE_TYPES;
  ObserverListFoo observer_list;
  Adder a(1), b(-1), c(1), d(-1);
  Disrupter disrupter(&observer_list, true);

  observer_list.AddObserver(&disrupter);
  observer_list.AddObserver(&a);
  observer_list.AddObserver(&b);
  observer_list.AddObserver(&c);
  observer_list.AddObserver(&d);

  for (auto& o : observer_list) {
    o.Observe(10);

    for (auto& o : observer_list)
      o.Observe(1);
  }

  EXPECT_EQ(15, a.total);
  EXPECT_EQ(-15, b.total);
  EXPECT_EQ(15, c.total);
  EXPECT_EQ(-15, d.total);
}

TYPED_TEST(ObserverListTest, NonCompactList) {
  DECLARE_TYPES;
  ObserverListFoo observer_list;
  Adder a(1), b(-1);

  Disrupter disrupter1(&observer_list, true);
  Disrupter disrupter2(&observer_list, true);

  // Disrupt itself and another one.
  disrupter1.SetDoomed(&disrupter2);

  observer_list.AddObserver(&disrupter1);
  observer_list.AddObserver(&disrupter2);
  observer_list.AddObserver(&a);
  observer_list.AddObserver(&b);

  for (auto& o : observer_list) {
    // Get the { nullptr, nullptr, &a, &b } non-compact list
    // on the first inner pass.
    o.Observe(10);

    for (auto& o : observer_list)
      o.Observe(1);
  }

  EXPECT_EQ(13, a.total);
  EXPECT_EQ(-13, b.total);
}

TYPED_TEST(ObserverListTest, BecomesEmptyThanNonEmpty) {
  DECLARE_TYPES;
  ObserverListFoo observer_list;
  Adder a(1), b(-1);

  Disrupter disrupter1(&observer_list, true);
  Disrupter disrupter2(&observer_list, true);

  // Disrupt itself and another one.
  disrupter1.SetDoomed(&disrupter2);

  observer_list.AddObserver(&disrupter1);
  observer_list.AddObserver(&disrupter2);

  bool add_observers = true;
  for (auto& o : observer_list) {
    // Get the { nullptr, nullptr } empty list on the first inner pass.
    o.Observe(10);

    for (auto& o : observer_list)
      o.Observe(1);

    if (add_observers) {
      observer_list.AddObserver(&a);
      observer_list.AddObserver(&b);
      add_observers = false;
    }
  }

  EXPECT_EQ(12, a.total);
  EXPECT_EQ(-12, b.total);
}

TYPED_TEST(ObserverListTest, AddObserverInTheLastObserve) {
  DECLARE_TYPES;
  ObserverListFoo observer_list;

  AddInObserve<ObserverListFoo> a(&observer_list);
  Adder b(-1);

  a.SetToAdd(&b);
  observer_list.AddObserver(&a);

  auto it = observer_list.begin();
  while (it != observer_list.end()) {
    auto& observer = *it;
    // Intentionally increment the iterator before calling Observe(). The
    // ObserverList starts with only one observer, and it == observer_list.end()
    // should be true after the next line.
    ++it;
    // However, the first Observe() call will add a second observer: at this
    // point, it != observer_list.end() should be true, and Observe() should be
    // called on the newly added observer on the next iteration of the loop.
    observer.Observe(10);
  }

  EXPECT_EQ(-10, b.total);
}

class MockLogAssertHandler {
 public:
  MOCK_METHOD4(
      HandleLogAssert,
      void(const char*, int, const base::StringPiece, const base::StringPiece));
};

#if DCHECK_IS_ON()
TYPED_TEST(ObserverListTest, NonReentrantObserverList) {
  DECLARE_TYPES;
  using NonReentrantObserverListFoo = typename PickObserverList<
      Foo>::template ObserverListType<Foo, /*check_empty=*/false,
                                      /*allow_reentrancy=*/false>;
  NonReentrantObserverListFoo non_reentrant_observer_list;
  Adder a(1);
  non_reentrant_observer_list.AddObserver(&a);

  EXPECT_DCHECK_DEATH({
    for (const Foo& a : non_reentrant_observer_list) {
      for (const Foo& b : non_reentrant_observer_list) {
        std::ignore = a;
        std::ignore = b;
      }
    }
  });
}

TYPED_TEST(ObserverListTest, ReentrantObserverList) {
  DECLARE_TYPES;
  using ReentrantObserverListFoo = typename PickObserverList<
      Foo>::template ObserverListType<Foo, /*check_empty=*/false,
                                      /*allow_reentrancy=*/true>;
  ReentrantObserverListFoo reentrant_observer_list;
  Adder a(1);
  reentrant_observer_list.AddObserver(&a);
  bool passed = false;
  for (const Foo& a : reentrant_observer_list) {
    for (const Foo& b : reentrant_observer_list) {
      std::ignore = a;
      std::ignore = b;
      passed = true;
    }
  }
  EXPECT_TRUE(passed);
}
#endif

class TestCheckedObserver : public CheckedObserver {
 public:
  explicit TestCheckedObserver(int* count) : count_(count) {}

  void Observe() { ++(*count_); }

 private:
  int* count_;

  DISALLOW_COPY_AND_ASSIGN(TestCheckedObserver);
};

// A second, identical observer, used to test multiple inheritance.
class TestCheckedObserver2 : public CheckedObserver {
 public:
  explicit TestCheckedObserver2(int* count) : count_(count) {}

  void Observe() { ++(*count_); }

 private:
  int* count_;

  DISALLOW_COPY_AND_ASSIGN(TestCheckedObserver2);
};

using CheckedObserverListTest = ::testing::Test;

// Test Observers that CHECK() when a UAF might otherwise occur.
TEST_F(CheckedObserverListTest, CheckedObserver) {
  // See comments below about why this is unique_ptr.
  auto list = std::make_unique<ObserverList<TestCheckedObserver>>();
  int count1 = 0;
  int count2 = 0;
  TestCheckedObserver l1(&count1);
  list->AddObserver(&l1);
  {
    TestCheckedObserver l2(&count2);
    list->AddObserver(&l2);
    for (auto& observer : *list)
      observer.Observe();
    EXPECT_EQ(1, count1);
    EXPECT_EQ(1, count2);
  }
  {
    auto it = list->begin();
    it->Observe();
    // For CheckedObservers, a CHECK() occurs when advancing the iterator. (On
    // calling the observer method would be too late since the pointer would
    // already be null by then).
    EXPECT_CHECK_DEATH(it++);

    // On the non-death fork, no UAF occurs since the deleted observer is never
    // notified, but also the observer list still has |l2| in it. Check that.
    list->RemoveObserver(&l1);
    EXPECT_TRUE(list->might_have_observers());

    // Now (in the non-death fork()) there's a problem. To delete |it|, we need
    // to compact the list, but that needs to iterate, which would CHECK again.
    // We can't remove |l2| (it's null). But we can delete |list|, which makes
    // the weak pointer in the iterator itself null.
    list.reset();
  }
  EXPECT_EQ(2, count1);
  EXPECT_EQ(1, count2);
}

class MultiObserver : public TestCheckedObserver,
                      public TestCheckedObserver2,
                      public AdderT<UncheckedBase> {
 public:
  MultiObserver(int* checked_count, int* two_count)
      : TestCheckedObserver(checked_count),
        TestCheckedObserver2(two_count),
        AdderT(1) {}
};

// Test that observers behave as expected when observing multiple interfaces
// with different traits.
TEST_F(CheckedObserverListTest, MultiObserver) {
  // Observe two checked observer lists. This is to ensure the WeakPtrFactory
  // in CheckedObserver can correctly service multiple ObserverLists.
  ObserverList<TestCheckedObserver> checked_list;
  ObserverList<TestCheckedObserver2> two_list;

  ObserverList<UncheckedBase>::Unchecked unsafe_list;

  int counts[2] = {};

  auto observer = std::make_unique<MultiObserver>(&counts[0], &counts[1]);
  two_list.AddObserver(observer.get());
  checked_list.AddObserver(observer.get());
  unsafe_list.AddObserver(observer.get());

  auto iterate_over = [](auto* list) {
    for (auto& observer : *list)
      observer.Observe();
  };
  iterate_over(&two_list);
  iterate_over(&checked_list);
  for (auto& observer : unsafe_list)
    observer.Observe(10);

  EXPECT_EQ(10, observer->GetValue());
  for (const auto& count : counts)
    EXPECT_EQ(1, count);

  unsafe_list.RemoveObserver(observer.get());  // Avoid a use-after-free.

  observer.reset();
  EXPECT_CHECK_DEATH(iterate_over(&checked_list));

  for (const auto& count : counts)
    EXPECT_EQ(1, count);
}

}  // namespace base<|MERGE_RESOLUTION|>--- conflicted
+++ resolved
@@ -3,30 +3,8 @@
 // found in the LICENSE file.
 
 #include "base/observer_list.h"
-<<<<<<< HEAD
-#include "base/observer_list_threadsafe.h"
-
-#include <memory>
-#include <utility>
-#include <vector>
-
-#include "base/bind.h"
-#include "base/compiler_specific.h"
-#include "base/location.h"
-#include "base/memory/weak_ptr.h"
-#include "base/message_loop/message_loop.h"
-#include "base/run_loop.h"
-#include "base/sequenced_task_runner.h"
-#include "base/single_thread_task_runner.h"
+
 #include "base/strings/string_piece.h"
-#include "base/synchronization/waitable_event.h"
-// TaskScheduler not supported in libchrome
-// #include "base/task_scheduler/post_task.h"
-// #include "base/task_scheduler/task_scheduler.h"
-=======
-
-#include "base/strings/string_piece.h"
->>>>>>> 097fe669
 #include "base/test/gtest_util.h"
 #include "base/threading/simple_thread.h"
 #include "build/build_config.h"
@@ -494,384 +472,7 @@
   DECLARE_TYPES;
   ObserverListFoo observer_list(ObserverListPolicy::EXISTING_ONLY);
   Adder a(1);
-<<<<<<< HEAD
-  Adder b(-1);
-  Adder c(1);
-  Adder d(-1);
-
-  observer_list->AddObserver(&a);
-  observer_list->AddObserver(&b);
-
-  observer_list->Notify(FROM_HERE, &Foo::Observe, 10);
-  RunLoop().RunUntilIdle();
-
-  observer_list->AddObserver(&c);
-  observer_list->AddObserver(&d);
-
-  observer_list->Notify(FROM_HERE, &Foo::Observe, 10);
-  observer_list->RemoveObserver(&c);
-  RunLoop().RunUntilIdle();
-
-  EXPECT_EQ(20, a.total);
-  EXPECT_EQ(-20, b.total);
-  EXPECT_EQ(0, c.total);
-  EXPECT_EQ(-10, d.total);
-}
-
-TEST(ObserverListThreadSafeTest, RemoveObserver) {
-  MessageLoop loop;
-
-  scoped_refptr<ObserverListThreadSafe<Foo> > observer_list(
-      new ObserverListThreadSafe<Foo>);
-  Adder a(1), b(1);
-
-  // A workaround for the compiler bug. See http://crbug.com/121960.
-  EXPECT_NE(&a, &b);
-
-  // Should do nothing.
-  observer_list->RemoveObserver(&a);
-  observer_list->RemoveObserver(&b);
-
-  observer_list->Notify(FROM_HERE, &Foo::Observe, 10);
-  RunLoop().RunUntilIdle();
-
-  EXPECT_EQ(0, a.total);
-  EXPECT_EQ(0, b.total);
-
-  observer_list->AddObserver(&a);
-
-  // Should also do nothing.
-  observer_list->RemoveObserver(&b);
-
-  observer_list->Notify(FROM_HERE, &Foo::Observe, 10);
-  RunLoop().RunUntilIdle();
-
-  EXPECT_EQ(10, a.total);
-  EXPECT_EQ(0, b.total);
-}
-
-TEST(ObserverListThreadSafeTest, WithoutSequence) {
-  scoped_refptr<ObserverListThreadSafe<Foo> > observer_list(
-      new ObserverListThreadSafe<Foo>);
-
-  Adder a(1), b(1), c(1);
-
-  // No sequence, so these should not be added.
-  observer_list->AddObserver(&a);
-  observer_list->AddObserver(&b);
-
-  {
-    // Add c when there's a sequence.
-    MessageLoop loop;
-    observer_list->AddObserver(&c);
-
-    observer_list->Notify(FROM_HERE, &Foo::Observe, 10);
-    RunLoop().RunUntilIdle();
-
-    EXPECT_EQ(0, a.total);
-    EXPECT_EQ(0, b.total);
-    EXPECT_EQ(10, c.total);
-
-    // Now add a when there's a sequence.
-    observer_list->AddObserver(&a);
-
-    // Remove c when there's a sequence.
-    observer_list->RemoveObserver(&c);
-
-    // Notify again.
-    observer_list->Notify(FROM_HERE, &Foo::Observe, 20);
-    RunLoop().RunUntilIdle();
-
-    EXPECT_EQ(20, a.total);
-    EXPECT_EQ(0, b.total);
-    EXPECT_EQ(10, c.total);
-  }
-
-  // Removing should always succeed with or without a sequence.
-  observer_list->RemoveObserver(&a);
-
-  // Notifying should not fail but should also be a no-op.
-  MessageLoop loop;
-  observer_list->AddObserver(&b);
-  observer_list->Notify(FROM_HERE, &Foo::Observe, 30);
-  RunLoop().RunUntilIdle();
-
-  EXPECT_EQ(20, a.total);
-  EXPECT_EQ(30, b.total);
-  EXPECT_EQ(10, c.total);
-}
-
-class FooRemover : public Foo {
- public:
-  explicit FooRemover(ObserverListThreadSafe<Foo>* list) : list_(list) {}
-  ~FooRemover() override = default;
-
-  void AddFooToRemove(Foo* foo) {
-    foos_.push_back(foo);
-  }
-
-  void Observe(int x) override {
-    std::vector<Foo*> tmp;
-    tmp.swap(foos_);
-    for (std::vector<Foo*>::iterator it = tmp.begin();
-         it != tmp.end(); ++it) {
-      list_->RemoveObserver(*it);
-    }
-  }
-
- private:
-  const scoped_refptr<ObserverListThreadSafe<Foo> > list_;
-  std::vector<Foo*> foos_;
-};
-
-TEST(ObserverListThreadSafeTest, RemoveMultipleObservers) {
-  MessageLoop loop;
-  scoped_refptr<ObserverListThreadSafe<Foo> > observer_list(
-      new ObserverListThreadSafe<Foo>);
-
-  FooRemover a(observer_list.get());
-  Adder b(1);
-
-  observer_list->AddObserver(&a);
-  observer_list->AddObserver(&b);
-
-  a.AddFooToRemove(&a);
-  a.AddFooToRemove(&b);
-
-  observer_list->Notify(FROM_HERE, &Foo::Observe, 1);
-  RunLoop().RunUntilIdle();
-}
-
-// A test driver for a multi-threaded notification loop.  Runs a number
-// of observer threads, each of which constantly adds/removes itself
-// from the observer list.  Optionally, if cross_thread_notifies is set
-// to true, the observer threads will also trigger notifications to
-// all observers.
-static void ThreadSafeObserverHarness(int num_threads,
-                                      bool cross_thread_notifies) {
-  MessageLoop loop;
-
-  scoped_refptr<ObserverListThreadSafe<Foo> > observer_list(
-      new ObserverListThreadSafe<Foo>);
-  Adder a(1);
-  Adder b(-1);
-
-  observer_list->AddObserver(&a);
-  observer_list->AddObserver(&b);
-
-  std::vector<AddRemoveThread*> threaded_observer;
-  std::vector<base::PlatformThreadHandle> threads(num_threads);
-  std::vector<std::unique_ptr<base::WaitableEvent>> ready;
-  threaded_observer.reserve(num_threads);
-  ready.reserve(num_threads);
-  for (int index = 0; index < num_threads; index++) {
-    ready.push_back(std::make_unique<WaitableEvent>(
-        WaitableEvent::ResetPolicy::MANUAL,
-        WaitableEvent::InitialState::NOT_SIGNALED));
-    threaded_observer.push_back(new AddRemoveThread(
-        observer_list.get(), cross_thread_notifies, ready.back().get()));
-    EXPECT_TRUE(
-        PlatformThread::Create(0, threaded_observer.back(), &threads[index]));
-  }
-  ASSERT_EQ(static_cast<size_t>(num_threads), threaded_observer.size());
-  ASSERT_EQ(static_cast<size_t>(num_threads), ready.size());
-
-  // This makes sure that threaded_observer has gotten to set loop_, so that we
-  // can call Quit() below safe-ish-ly.
-  for (int i = 0; i < num_threads; ++i)
-    ready[i]->Wait();
-
-  Time start = Time::Now();
-  while (true) {
-    if ((Time::Now() - start).InMilliseconds() > kThreadRunTime)
-      break;
-
-    observer_list->Notify(FROM_HERE, &Foo::Observe, 10);
-
-    RunLoop().RunUntilIdle();
-  }
-
-  for (int index = 0; index < num_threads; index++) {
-    threaded_observer[index]->Quit();
-    PlatformThread::Join(threads[index]);
-  }
-}
-
-#if defined(OS_FUCHSIA)
-// TODO(crbug.com/738275): This is flaky on Fuchsia.
-#define MAYBE_CrossThreadObserver DISABLED_CrossThreadObserver
-#else
-#define MAYBE_CrossThreadObserver CrossThreadObserver
-#endif
-TEST(ObserverListThreadSafeTest, MAYBE_CrossThreadObserver) {
-  // Use 7 observer threads.  Notifications only come from
-  // the main thread.
-  ThreadSafeObserverHarness(7, false);
-}
-
-TEST(ObserverListThreadSafeTest, CrossThreadNotifications) {
-  // Use 3 observer threads.  Notifications will fire from
-  // the main thread and all 3 observer threads.
-  ThreadSafeObserverHarness(3, true);
-}
-
-TEST(ObserverListThreadSafeTest, OutlivesMessageLoop) {
-  MessageLoop* loop = new MessageLoop;
-  scoped_refptr<ObserverListThreadSafe<Foo> > observer_list(
-      new ObserverListThreadSafe<Foo>);
-
-  Adder a(1);
-  observer_list->AddObserver(&a);
-  delete loop;
-  // Test passes if we don't crash here.
-  observer_list->Notify(FROM_HERE, &Foo::Observe, 1);
-}
-
-namespace {
-
-class SequenceVerificationObserver : public Foo {
- public:
-  explicit SequenceVerificationObserver(
-      scoped_refptr<SequencedTaskRunner> task_runner)
-      : task_runner_(std::move(task_runner)) {}
-  ~SequenceVerificationObserver() override = default;
-
-  void Observe(int x) override {
-    called_on_valid_sequence_ = task_runner_->RunsTasksInCurrentSequence();
-  }
-
-  bool called_on_valid_sequence() const { return called_on_valid_sequence_; }
-
- private:
-  const scoped_refptr<SequencedTaskRunner> task_runner_;
-  bool called_on_valid_sequence_ = false;
-
-  DISALLOW_COPY_AND_ASSIGN(SequenceVerificationObserver);
-};
-
-}  // namespace
-
-// Verify that observers are notified on the correct sequence.
-// TaskScheduler not supported in libchrome
-#if 0
-TEST(ObserverListThreadSafeTest, NotificationOnValidSequence) {
-  test::ScopedTaskEnvironment scoped_task_environment;
-
-  auto task_runner_1 = CreateSequencedTaskRunnerWithTraits(TaskTraits());
-  auto task_runner_2 = CreateSequencedTaskRunnerWithTraits(TaskTraits());
-
-  auto observer_list = MakeRefCounted<ObserverListThreadSafe<Foo>>();
-
-  SequenceVerificationObserver observer_1(task_runner_1);
-  SequenceVerificationObserver observer_2(task_runner_2);
-
-  task_runner_1->PostTask(FROM_HERE,
-                          BindOnce(&ObserverListThreadSafe<Foo>::AddObserver,
-                                   observer_list, Unretained(&observer_1)));
-  task_runner_2->PostTask(FROM_HERE,
-                          BindOnce(&ObserverListThreadSafe<Foo>::AddObserver,
-                                   observer_list, Unretained(&observer_2)));
-
-  TaskScheduler::GetInstance()->FlushForTesting();
-
-  observer_list->Notify(FROM_HERE, &Foo::Observe, 1);
-
-  TaskScheduler::GetInstance()->FlushForTesting();
-
-  EXPECT_TRUE(observer_1.called_on_valid_sequence());
-  EXPECT_TRUE(observer_2.called_on_valid_sequence());
-}
-#endif
-
-// Verify that when an observer is added to a NOTIFY_ALL ObserverListThreadSafe
-// from a notification, it is itself notified.
-// TaskScheduler not supported in libchrome
-#if 0
-TEST(ObserverListThreadSafeTest, AddObserverFromNotificationNotifyAll) {
-  test::ScopedTaskEnvironment scoped_task_environment;
-  auto observer_list = MakeRefCounted<ObserverListThreadSafe<Foo>>();
-
-  Adder observer_added_from_notification(1);
-
-  AddInObserve<ObserverListThreadSafe<Foo>> initial_observer(
-      observer_list.get());
-  initial_observer.SetToAdd(&observer_added_from_notification);
-  observer_list->AddObserver(&initial_observer);
-
-  observer_list->Notify(FROM_HERE, &Foo::Observe, 1);
-
-  base::RunLoop().RunUntilIdle();
-
-  EXPECT_EQ(1, observer_added_from_notification.GetValue());
-}
-#endif
-
-namespace {
-
-class RemoveWhileNotificationIsRunningObserver : public Foo {
- public:
-  RemoveWhileNotificationIsRunningObserver()
-      : notification_running_(WaitableEvent::ResetPolicy::AUTOMATIC,
-                              WaitableEvent::InitialState::NOT_SIGNALED),
-        barrier_(WaitableEvent::ResetPolicy::AUTOMATIC,
-                 WaitableEvent::InitialState::NOT_SIGNALED) {}
-  ~RemoveWhileNotificationIsRunningObserver() override = default;
-
-  void Observe(int x) override {
-    notification_running_.Signal();
-    ScopedAllowBaseSyncPrimitivesForTesting allow_base_sync_primitives;
-    barrier_.Wait();
-  }
-
-  void WaitForNotificationRunning() { notification_running_.Wait(); }
-  void Unblock() { barrier_.Signal(); }
-
- private:
-  WaitableEvent notification_running_;
-  WaitableEvent barrier_;
-
-  DISALLOW_COPY_AND_ASSIGN(RemoveWhileNotificationIsRunningObserver);
-};
-
-}  // namespace
-
-// Verify that there is no crash when an observer is removed while it is being
-// notified.
-// TaskScheduler not supported in libchrome
-#if 0
-TEST(ObserverListThreadSafeTest, RemoveWhileNotificationIsRunning) {
-  auto observer_list = MakeRefCounted<ObserverListThreadSafe<Foo>>();
-  RemoveWhileNotificationIsRunningObserver observer;
-
-  WaitableEvent task_running(WaitableEvent::ResetPolicy::AUTOMATIC,
-                             WaitableEvent::InitialState::NOT_SIGNALED);
-  WaitableEvent barrier(WaitableEvent::ResetPolicy::AUTOMATIC,
-                        WaitableEvent::InitialState::NOT_SIGNALED);
-
-  // This must be after the declaration of |barrier| so that tasks posted to
-  // TaskScheduler can safely use |barrier|.
-  test::ScopedTaskEnvironment scoped_task_environment;
-
-  CreateSequencedTaskRunnerWithTraits({})->PostTask(
-      FROM_HERE, base::BindOnce(&ObserverListThreadSafe<Foo>::AddObserver,
-                                observer_list, Unretained(&observer)));
-  TaskScheduler::GetInstance()->FlushForTesting();
-
-  observer_list->Notify(FROM_HERE, &Foo::Observe, 1);
-  observer.WaitForNotificationRunning();
-  observer_list->RemoveObserver(&observer);
-
-  observer.Unblock();
-}
-#endif
-
-TEST(ObserverListTest, Existing) {
-  ObserverList<Foo> observer_list(ObserverListPolicy::EXISTING_ONLY);
-  Adder a(1);
-  AddInObserve<ObserverList<Foo> > b(&observer_list);
-=======
   AddInObserve<ObserverListFoo> b(&observer_list);
->>>>>>> 097fe669
   Adder c(1);
   b.SetToAdd(&c);
 
