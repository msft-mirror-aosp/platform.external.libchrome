--- conflicted
+++ resolved
@@ -7,60 +7,13 @@
 
 #include "build/build_config.h"
 
-<<<<<<< HEAD
 #if defined(ANDROID)
 // Prefer Android's libbase definitions to our own.
 #include <android-base/macros.h>
 #endif  // defined(ANDROID)
 
-#if defined(COMPILER_MSVC)
-
-// Macros for suppressing and disabling warnings on MSVC.
-//
-// Warning numbers are enumerated at:
-// http://msdn.microsoft.com/en-us/library/8x5x43k7(VS.80).aspx
-//
-// The warning pragma:
-// http://msdn.microsoft.com/en-us/library/2c8f766e(VS.80).aspx
-//
-// Using __pragma instead of #pragma inside macros:
-// http://msdn.microsoft.com/en-us/library/d9x1s805.aspx
-
-// MSVC_PUSH_DISABLE_WARNING pushes |n| onto a stack of warnings to be disabled.
-// The warning remains disabled until popped by MSVC_POP_WARNING.
-#define MSVC_PUSH_DISABLE_WARNING(n) __pragma(warning(push)) \
-                                     __pragma(warning(disable:n))
-
-// Pop effects of innermost MSVC_PUSH_* macro.
-#define MSVC_POP_WARNING() __pragma(warning(pop))
-
-#else  // Not MSVC
-
-#define MSVC_PUSH_DISABLE_WARNING(n)
-#define MSVC_POP_WARNING()
-#define MSVC_DISABLE_OPTIMIZE()
-#define MSVC_ENABLE_OPTIMIZE()
-
-#endif  // COMPILER_MSVC
-
-// These macros can be helpful when investigating compiler bugs or when
-// investigating issues in local optimized builds, by temporarily disabling
-// optimizations for a single function or file. These macros should never be
-// used to permanently work around compiler bugs or other mysteries, and should
-// not be used in landed changes.
-#if !defined(OFFICIAL_BUILD)
-#if defined(__clang__)
-#define DISABLE_OPTIMIZE() __pragma(clang optimize off)
-#define ENABLE_OPTIMIZE() __pragma(clang optimize on)
-#elif defined(COMPILER_MSVC)
-#define DISABLE_OPTIMIZE() __pragma(optimize("", off))
-#define ENABLE_OPTIMIZE() __pragma(optimize("", on))
-#else
-// These macros are not currently available for other compiler options.
-=======
 #if defined(COMPILER_MSVC) && !defined(__clang__)
 #error "Only clang-cl is supported on Windows, see https://crbug.com/988071"
->>>>>>> e13ed00f
 #endif
 
 // Annotate a variable indicating it's ok if the variable is not used.
