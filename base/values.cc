// Copyright (c) 2012 The Chromium Authors. All rights reserved.
// Use of this source code is governed by a BSD-style license that can be
// found in the LICENSE file.

#include "base/values.h"

#include <string.h>

#include <algorithm>
#include <cmath>
#include <new>
#include <ostream>
#include <utility>

#include "base/bit_cast.h"
#include "base/check_op.h"
#include "base/containers/checked_iterators.h"
#include "base/json/json_writer.h"
#include "base/memory/ptr_util.h"
#include "base/notreached.h"
#include "base/stl_util.h"
#include "base/strings/string_util.h"
#include "base/strings/utf_string_conversions.h"
<<<<<<< HEAD
// Unsupported in libchrome
// #include "base/trace_event/memory_usage_estimator.h"
=======
#include "base/tracing_buildflags.h"

#if BUILDFLAG(ENABLE_BASE_TRACING)
#include "base/trace_event/memory_usage_estimator.h"
#endif  // BUILDFLAG(ENABLE_BASE_TRACING)
>>>>>>> e13ed00f

namespace base {

// base::Value must be standard layout to guarantee that writing to
// |bool_type_| then reading |type_| is defined behaviour. See:
//
// [class.union]:
//   If a standard-layout union contains several standard-layout structs that
//   share a common initial sequence (9.2), and if an object of this
//   standard-layout union type contains one of the standard-layout structs,
//   it is permitted to inspect the common initial sequence of any of
//   standard-layout struct members;
//
static_assert(std::is_standard_layout<Value>::value,
              "base::Value should be a standard-layout C++ class in order "
              "to avoid undefined behaviour in its implementation!");

static_assert(sizeof(Value::DoubleStorage) == sizeof(double),
              "The double and DoubleStorage types should have the same size");

namespace {

const char* const kTypeNames[] = {"null",   "boolean", "integer",    "double",
                                  "string", "binary",  "dictionary", "list"};
static_assert(base::size(kTypeNames) ==
                  static_cast<size_t>(Value::Type::LIST) + 1,
              "kTypeNames Has Wrong Size");

std::unique_ptr<Value> CopyWithoutEmptyChildren(const Value& node);

// Make a deep copy of |node|, but don't include empty lists or dictionaries
// in the copy. It's possible for this function to return NULL and it
// expects |node| to always be non-NULL.
std::unique_ptr<Value> CopyListWithoutEmptyChildren(const Value& list) {
  Value copy(Value::Type::LIST);
  for (const auto& entry : list.GetList()) {
    std::unique_ptr<Value> child_copy = CopyWithoutEmptyChildren(entry);
    if (child_copy)
      copy.Append(std::move(*child_copy));
  }
  return copy.GetList().empty() ? nullptr
                                : std::make_unique<Value>(std::move(copy));
}

std::unique_ptr<DictionaryValue> CopyDictionaryWithoutEmptyChildren(
    const DictionaryValue& dict) {
  std::unique_ptr<DictionaryValue> copy;
  for (const auto& it : dict.DictItems()) {
    std::unique_ptr<Value> child_copy = CopyWithoutEmptyChildren(it.second);
    if (child_copy) {
      if (!copy)
        copy = std::make_unique<DictionaryValue>();
      copy->SetKey(it.first, std::move(*child_copy));
    }
  }
  return copy;
}

std::unique_ptr<Value> CopyWithoutEmptyChildren(const Value& node) {
  switch (node.type()) {
    case Value::Type::LIST:
      return CopyListWithoutEmptyChildren(static_cast<const ListValue&>(node));

    case Value::Type::DICTIONARY:
      return CopyDictionaryWithoutEmptyChildren(
          static_cast<const DictionaryValue&>(node));

    default:
      return std::make_unique<Value>(node.Clone());
  }
}

// Helper class to enumerate the path components from a StringPiece
// without performing heap allocations. Components are simply separated
// by single dots (e.g. "foo.bar.baz"  -> ["foo", "bar", "baz"]).
//
// Usage example:
//    PathSplitter splitter(some_path);
//    while (splitter.HasNext()) {
//       StringPiece component = splitter.Next();
//       ...
//    }
//
class PathSplitter {
 public:
  explicit PathSplitter(StringPiece path) : path_(path) {}

  bool HasNext() const { return pos_ < path_.size(); }

  StringPiece Next() {
    DCHECK(HasNext());
    size_t start = pos_;
    size_t pos = path_.find('.', start);
    size_t end;
    if (pos == path_.npos) {
      end = path_.size();
      pos_ = end;
    } else {
      end = pos;
      pos_ = pos + 1;
    }
    return path_.substr(start, end - start);
  }

 private:
  StringPiece path_;
  size_t pos_ = 0;
};

}  // namespace

// static
std::unique_ptr<Value> Value::CreateWithCopiedBuffer(const char* buffer,
                                                     size_t size) {
  return std::make_unique<Value>(BlobStorage(buffer, buffer + size));
}

// static
Value Value::FromUniquePtrValue(std::unique_ptr<Value> val) {
  return std::move(*val);
}

// static
std::unique_ptr<Value> Value::ToUniquePtrValue(Value val) {
  return std::make_unique<Value>(std::move(val));
}

// static
const DictionaryValue& Value::AsDictionaryValue(const Value& val) {
  CHECK(val.is_dict());
  return static_cast<const DictionaryValue&>(val);
}

// static
const ListValue& Value::AsListValue(const Value& val) {
  CHECK(val.is_list());
  return static_cast<const ListValue&>(val);
}

Value::Value(Value&& that) noexcept {
  InternalMoveConstructFrom(std::move(that));
}

Value::Value(Type type) : type_(type) {
  // Initialize with the default value.
  switch (type_) {
    case Type::NONE:
      return;

    case Type::BOOLEAN:
      bool_value_ = false;
      return;
    case Type::INTEGER:
      int_value_ = 0;
      return;
    case Type::DOUBLE:
      double_value_ = bit_cast<DoubleStorage>(0.0);
      return;
    case Type::STRING:
      new (&string_value_) std::string();
      return;
    case Type::BINARY:
      new (&binary_value_) BlobStorage();
      return;
    case Type::DICTIONARY:
      new (&dict_) DictStorage();
      return;
    case Type::LIST:
      new (&list_) ListStorage();
      return;
    // TODO(crbug.com/859477): Remove after root cause is found.
    case Type::DEAD:
      CHECK(false);
      return;
  }

  // TODO(crbug.com/859477): Revert to NOTREACHED() after root cause is found.
  CHECK(false);
}

Value::Value(bool in_bool) : type_(Type::BOOLEAN), bool_value_(in_bool) {}

Value::Value(int in_int) : type_(Type::INTEGER), int_value_(in_int) {}

Value::Value(double in_double)
    : type_(Type::DOUBLE), double_value_(bit_cast<DoubleStorage>(in_double)) {
  if (!std::isfinite(in_double)) {
    NOTREACHED() << "Non-finite (i.e. NaN or positive/negative infinity) "
                 << "values cannot be represented in JSON";
    double_value_ = bit_cast<DoubleStorage>(0.0);
  }
}

Value::Value(const char* in_string) : Value(std::string(in_string)) {}

Value::Value(StringPiece in_string) : Value(std::string(in_string)) {}

Value::Value(std::string&& in_string) noexcept
    : type_(Type::STRING), string_value_(std::move(in_string)) {
  DCHECK(IsStringUTF8AllowingNoncharacters(string_value_));
}

Value::Value(const char16* in_string16) : Value(StringPiece16(in_string16)) {}

Value::Value(StringPiece16 in_string16) : Value(UTF16ToUTF8(in_string16)) {}

Value::Value(const std::vector<char>& in_blob)
    : type_(Type::BINARY), binary_value_(in_blob.begin(), in_blob.end()) {}

Value::Value(base::span<const uint8_t> in_blob)
    : type_(Type::BINARY), binary_value_(in_blob.begin(), in_blob.end()) {}

Value::Value(BlobStorage&& in_blob) noexcept
    : type_(Type::BINARY), binary_value_(std::move(in_blob)) {}

Value::Value(const DictStorage& in_dict) : type_(Type::DICTIONARY), dict_() {
  dict_.reserve(in_dict.size());
  for (const auto& it : in_dict) {
    dict_.try_emplace(dict_.end(), it.first,
                      std::make_unique<Value>(it.second->Clone()));
  }
}

Value::Value(DictStorage&& in_dict) noexcept
    : type_(Type::DICTIONARY), dict_(std::move(in_dict)) {}

Value::Value(span<const Value> in_list) : type_(Type::LIST), list_() {
  list_.reserve(in_list.size());
  for (const auto& val : in_list)
    list_.emplace_back(val.Clone());
}

Value::Value(ListStorage&& in_list) noexcept
    : type_(Type::LIST), list_(std::move(in_list)) {}

Value& Value::operator=(Value&& that) noexcept {
  InternalCleanup();
  InternalMoveConstructFrom(std::move(that));

  return *this;
}

double Value::AsDoubleInternal() const {
  return bit_cast<double>(double_value_);
}

Value Value::Clone() const {
  switch (type_) {
    case Type::NONE:
      return Value();
    case Type::BOOLEAN:
      return Value(bool_value_);
    case Type::INTEGER:
      return Value(int_value_);
    case Type::DOUBLE:
      return Value(AsDoubleInternal());
    case Type::STRING:
      return Value(string_value_);
    case Type::BINARY:
      return Value(binary_value_);
    case Type::DICTIONARY:
      return Value(dict_);
    case Type::LIST:
      return Value(list_);
      // TODO(crbug.com/859477): Remove after root cause is found.
    case Type::DEAD:
      CHECK(false);
      return Value();
  }

  // TODO(crbug.com/859477): Revert to NOTREACHED() after root cause is found.
  CHECK(false);
  return Value();
}

Value::~Value() {
  InternalCleanup();
  // TODO(crbug.com/859477): Remove after root cause is found.
  type_ = Type::DEAD;
}

// static
const char* Value::GetTypeName(Value::Type type) {
  DCHECK_GE(static_cast<int>(type), 0);
  DCHECK_LT(static_cast<size_t>(type), base::size(kTypeNames));
  return kTypeNames[static_cast<size_t>(type)];
}

bool Value::GetBool() const {
  CHECK(is_bool());
  return bool_value_;
}

int Value::GetInt() const {
  CHECK(is_int());
  return int_value_;
}

double Value::GetDouble() const {
  if (is_double())
    return AsDoubleInternal();
  if (is_int())
    return int_value_;
  CHECK(false);
  return 0.0;
}

const std::string& Value::GetString() const {
  CHECK(is_string());
  return string_value_;
}

std::string& Value::GetString() {
  CHECK(is_string());
  return string_value_;
}

const Value::BlobStorage& Value::GetBlob() const {
  CHECK(is_blob());
  return binary_value_;
}

Value::ListView Value::GetList() {
  CHECK(is_list());
  return list_;
}

Value::ConstListView Value::GetList() const {
  CHECK(is_list());
  return list_;
}

Value::ListStorage Value::TakeList() {
  CHECK(is_list());
  return std::exchange(list_, ListStorage());
}

void Value::Append(bool value) {
  CHECK(is_list());
  list_.emplace_back(value);
}

void Value::Append(int value) {
  CHECK(is_list());
  list_.emplace_back(value);
}

void Value::Append(double value) {
  CHECK(is_list());
  list_.emplace_back(value);
}

void Value::Append(const char* value) {
  CHECK(is_list());
  list_.emplace_back(value);
}

void Value::Append(StringPiece value) {
  CHECK(is_list());
  list_.emplace_back(value);
}

void Value::Append(std::string&& value) {
  CHECK(is_list());
  list_.emplace_back(std::move(value));
}

void Value::Append(const char16* value) {
  CHECK(is_list());
  list_.emplace_back(value);
}

void Value::Append(StringPiece16 value) {
  CHECK(is_list());
  list_.emplace_back(value);
}

void Value::Append(Value&& value) {
  CHECK(is_list());
  list_.emplace_back(std::move(value));
}

CheckedContiguousIterator<Value> Value::Insert(
    CheckedContiguousConstIterator<Value> pos,
    Value&& value) {
  CHECK(is_list());
  const auto offset = pos - make_span(list_).begin();
  list_.insert(list_.begin() + offset, std::move(value));
  return make_span(list_).begin() + offset;
}

bool Value::EraseListIter(CheckedContiguousConstIterator<Value> iter) {
  CHECK(is_list());
  const auto offset = iter - ListView(list_).begin();
  auto list_iter = list_.begin() + offset;
  if (list_iter == list_.end())
    return false;

  list_.erase(list_iter);
  return true;
}

size_t Value::EraseListValue(const Value& val) {
  return EraseListValueIf([&val](const Value& other) { return val == other; });
}

void Value::ClearList() {
  CHECK(is_list());
  list_.clear();
}

Value* Value::FindKey(StringPiece key) {
  return const_cast<Value*>(as_const(*this).FindKey(key));
}

const Value* Value::FindKey(StringPiece key) const {
  CHECK(is_dict());
  auto found = dict_.find(key);
  if (found == dict_.end())
    return nullptr;
  return found->second.get();
}

Value* Value::FindKeyOfType(StringPiece key, Type type) {
  return const_cast<Value*>(as_const(*this).FindKeyOfType(key, type));
}

const Value* Value::FindKeyOfType(StringPiece key, Type type) const {
  const Value* result = FindKey(key);
  if (!result || result->type() != type)
    return nullptr;
  return result;
}

base::Optional<bool> Value::FindBoolKey(StringPiece key) const {
  const Value* result = FindKeyOfType(key, Type::BOOLEAN);
  return result ? base::make_optional(result->bool_value_) : base::nullopt;
}

base::Optional<int> Value::FindIntKey(StringPiece key) const {
  const Value* result = FindKeyOfType(key, Type::INTEGER);
  return result ? base::make_optional(result->int_value_) : base::nullopt;
}

base::Optional<double> Value::FindDoubleKey(StringPiece key) const {
  const Value* result = FindKey(key);
  if (result) {
    if (result->is_int())
      return static_cast<double>(result->int_value_);
    if (result->is_double()) {
      return result->AsDoubleInternal();
    }
  }
  return base::nullopt;
}

const std::string* Value::FindStringKey(StringPiece key) const {
  const Value* result = FindKeyOfType(key, Type::STRING);
  return result ? &result->string_value_ : nullptr;
}

std::string* Value::FindStringKey(StringPiece key) {
  Value* result = FindKeyOfType(key, Type::STRING);
  return result ? &result->string_value_ : nullptr;
}

const Value::BlobStorage* Value::FindBlobKey(StringPiece key) const {
  const Value* value = FindKeyOfType(key, Type::BINARY);
  return value ? &value->binary_value_ : nullptr;
}

const Value* Value::FindDictKey(StringPiece key) const {
  return FindKeyOfType(key, Type::DICTIONARY);
}

Value* Value::FindDictKey(StringPiece key) {
  return FindKeyOfType(key, Type::DICTIONARY);
}

const Value* Value::FindListKey(StringPiece key) const {
  return FindKeyOfType(key, Type::LIST);
}

Value* Value::FindListKey(StringPiece key) {
  return FindKeyOfType(key, Type::LIST);
}

Value* Value::SetKey(StringPiece key, Value&& value) {
  return SetKeyInternal(key, std::make_unique<Value>(std::move(value)));
}

Value* Value::SetKey(std::string&& key, Value&& value) {
  CHECK(is_dict());
  return dict_
      .insert_or_assign(std::move(key),
                        std::make_unique<Value>(std::move(value)))
      .first->second.get();
}

Value* Value::SetKey(const char* key, Value&& value) {
  return SetKeyInternal(key, std::make_unique<Value>(std::move(value)));
}

Value* Value::SetBoolKey(StringPiece key, bool value) {
  return SetKeyInternal(key, std::make_unique<Value>(value));
}

Value* Value::SetIntKey(StringPiece key, int value) {
  return SetKeyInternal(key, std::make_unique<Value>(value));
}

Value* Value::SetDoubleKey(StringPiece key, double value) {
  return SetKeyInternal(key, std::make_unique<Value>(value));
}

Value* Value::SetStringKey(StringPiece key, StringPiece value) {
  return SetKeyInternal(key, std::make_unique<Value>(value));
}

Value* Value::SetStringKey(StringPiece key, StringPiece16 value) {
  return SetKeyInternal(key, std::make_unique<Value>(value));
}

Value* Value::SetStringKey(StringPiece key, const char* value) {
  return SetKeyInternal(key, std::make_unique<Value>(value));
}

Value* Value::SetStringKey(StringPiece key, std::string&& value) {
  return SetKeyInternal(key, std::make_unique<Value>(std::move(value)));
}

bool Value::RemoveKey(StringPiece key) {
  CHECK(is_dict());
  return dict_.erase(key) != 0;
}

Optional<Value> Value::ExtractKey(StringPiece key) {
  CHECK(is_dict());
  auto found = dict_.find(key);
  if (found == dict_.end())
    return nullopt;

  Value value = std::move(*found->second);
  dict_.erase(found);
  return std::move(value);
}

Value* Value::FindPath(StringPiece path) {
  return const_cast<Value*>(as_const(*this).FindPath(path));
}

const Value* Value::FindPath(StringPiece path) const {
  CHECK(is_dict());
  const Value* cur = this;
  PathSplitter splitter(path);
  while (splitter.HasNext()) {
    if (!cur->is_dict() || (cur = cur->FindKey(splitter.Next())) == nullptr)
      return nullptr;
  }
  return cur;
}

Value* Value::FindPathOfType(StringPiece path, Type type) {
  return const_cast<Value*>(as_const(*this).FindPathOfType(path, type));
}

const Value* Value::FindPathOfType(StringPiece path, Type type) const {
  const Value* cur = FindPath(path);
  if (!cur || cur->type() != type)
    return nullptr;
  return cur;
}

base::Optional<bool> Value::FindBoolPath(StringPiece path) const {
  const Value* cur = FindPath(path);
  if (!cur || !cur->is_bool())
    return base::nullopt;
  return cur->bool_value_;
}

base::Optional<int> Value::FindIntPath(StringPiece path) const {
  const Value* cur = FindPath(path);
  if (!cur || !cur->is_int())
    return base::nullopt;
  return cur->int_value_;
}

base::Optional<double> Value::FindDoublePath(StringPiece path) const {
  const Value* cur = FindPath(path);
  if (cur) {
    if (cur->is_int())
      return static_cast<double>(cur->int_value_);
    if (cur->is_double())
      return cur->AsDoubleInternal();
  }
  return base::nullopt;
}

const std::string* Value::FindStringPath(StringPiece path) const {
  const Value* cur = FindPath(path);
  if (!cur || !cur->is_string())
    return nullptr;
  return &cur->string_value_;
}

std::string* Value::FindStringPath(StringPiece path) {
  return const_cast<std::string*>(as_const(*this).FindStringPath(path));
}

const Value::BlobStorage* Value::FindBlobPath(StringPiece path) const {
  const Value* cur = FindPath(path);
  if (!cur || !cur->is_blob())
    return nullptr;
  return &cur->binary_value_;
}

const Value* Value::FindDictPath(StringPiece path) const {
  return FindPathOfType(path, Type::DICTIONARY);
}

Value* Value::FindDictPath(StringPiece path) {
  return FindPathOfType(path, Type::DICTIONARY);
}

const Value* Value::FindListPath(StringPiece path) const {
  return FindPathOfType(path, Type::LIST);
}

Value* Value::FindListPath(StringPiece path) {
  return FindPathOfType(path, Type::LIST);
}

Value* Value::SetPath(StringPiece path, Value&& value) {
  return SetPathInternal(path, std::make_unique<Value>(std::move(value)));
}

Value* Value::SetBoolPath(StringPiece path, bool value) {
  return SetPathInternal(path, std::make_unique<Value>(value));
}

Value* Value::SetIntPath(StringPiece path, int value) {
  return SetPathInternal(path, std::make_unique<Value>(value));
}

Value* Value::SetDoublePath(StringPiece path, double value) {
  return SetPathInternal(path, std::make_unique<Value>(value));
}

Value* Value::SetStringPath(StringPiece path, StringPiece value) {
  return SetPathInternal(path, std::make_unique<Value>(value));
}

Value* Value::SetStringPath(StringPiece path, std::string&& value) {
  return SetPathInternal(path, std::make_unique<Value>(std::move(value)));
}

Value* Value::SetStringPath(StringPiece path, const char* value) {
  return SetPathInternal(path, std::make_unique<Value>(value));
}

Value* Value::SetStringPath(StringPiece path, StringPiece16 value) {
  return SetPathInternal(path, std::make_unique<Value>(value));
}

bool Value::RemovePath(StringPiece path) {
  return ExtractPath(path).has_value();
}

Optional<Value> Value::ExtractPath(StringPiece path) {
  if (!is_dict() || path.empty())
    return nullopt;

  // NOTE: PathSplitter is not being used here because recursion is used to
  // ensure that dictionaries that become empty due to this operation are
  // removed automatically.
  size_t pos = path.find('.');
  if (pos == path.npos)
    return ExtractKey(path);

  auto found = dict_.find(path.substr(0, pos));
  if (found == dict_.end() || !found->second->is_dict())
    return nullopt;

  Optional<Value> extracted = found->second->ExtractPath(path.substr(pos + 1));
  if (extracted && found->second->dict_.empty())
    dict_.erase(found);

  return extracted;
}

// DEPRECATED METHODS
Value* Value::FindPath(std::initializer_list<StringPiece> path) {
  return const_cast<Value*>(as_const(*this).FindPath(path));
}

Value* Value::FindPath(span<const StringPiece> path) {
  return const_cast<Value*>(as_const(*this).FindPath(path));
}

const Value* Value::FindPath(std::initializer_list<StringPiece> path) const {
  DCHECK_GE(path.size(), 2u) << "Use FindKey() for a path of length 1.";
  return FindPath(make_span(path.begin(), path.size()));
}

const Value* Value::FindPath(span<const StringPiece> path) const {
  const Value* cur = this;
  for (const StringPiece component : path) {
    if (!cur->is_dict() || (cur = cur->FindKey(component)) == nullptr)
      return nullptr;
  }
  return cur;
}

Value* Value::FindPathOfType(std::initializer_list<StringPiece> path,
                             Type type) {
  return const_cast<Value*>(as_const(*this).FindPathOfType(path, type));
}

Value* Value::FindPathOfType(span<const StringPiece> path, Type type) {
  return const_cast<Value*>(as_const(*this).FindPathOfType(path, type));
}

const Value* Value::FindPathOfType(std::initializer_list<StringPiece> path,
                                   Type type) const {
  DCHECK_GE(path.size(), 2u) << "Use FindKeyOfType() for a path of length 1.";
  return FindPathOfType(make_span(path.begin(), path.size()), type);
}

const Value* Value::FindPathOfType(span<const StringPiece> path,
                                   Type type) const {
  const Value* result = FindPath(path);
  if (!result || result->type() != type)
    return nullptr;
  return result;
}

Value* Value::SetPath(std::initializer_list<StringPiece> path, Value&& value) {
  DCHECK_GE(path.size(), 2u) << "Use SetKey() for a path of length 1.";
  return SetPath(make_span(path.begin(), path.size()), std::move(value));
}

Value* Value::SetPath(span<const StringPiece> path, Value&& value) {
  DCHECK(path.begin() != path.end());  // Can't be empty path.

  // Walk/construct intermediate dictionaries. The last element requires
  // special handling so skip it in this loop.
  Value* cur = this;
  auto cur_path = path.begin();
  for (; (cur_path + 1) < path.end(); ++cur_path) {
    if (!cur->is_dict())
      return nullptr;

    // Use lower_bound to avoid doing the search twice for missing keys.
    const StringPiece path_component = *cur_path;
    auto found = cur->dict_.lower_bound(path_component);
    if (found == cur->dict_.end() || found->first != path_component) {
      // No key found, insert one.
      auto inserted = cur->dict_.try_emplace(
          found, path_component, std::make_unique<Value>(Type::DICTIONARY));
      cur = inserted->second.get();
    } else {
      cur = found->second.get();
    }
  }

  // "cur" will now contain the last dictionary to insert or replace into.
  if (!cur->is_dict())
    return nullptr;
  return cur->SetKey(*cur_path, std::move(value));
}

bool Value::RemovePath(std::initializer_list<StringPiece> path) {
  DCHECK_GE(path.size(), 2u) << "Use RemoveKey() for a path of length 1.";
  return RemovePath(make_span(path.begin(), path.size()));
}

bool Value::RemovePath(span<const StringPiece> path) {
  if (!is_dict() || path.empty())
    return false;

  if (path.size() == 1)
    return RemoveKey(path[0]);

  auto found = dict_.find(path[0]);
  if (found == dict_.end() || !found->second->is_dict())
    return false;

  bool removed = found->second->RemovePath(path.subspan(1));
  if (removed && found->second->dict_.empty())
    dict_.erase(found);

  return removed;
}

Value::dict_iterator_proxy Value::DictItems() {
  CHECK(is_dict());
  return dict_iterator_proxy(&dict_);
}

Value::const_dict_iterator_proxy Value::DictItems() const {
  CHECK(is_dict());
  return const_dict_iterator_proxy(&dict_);
}

size_t Value::DictSize() const {
  CHECK(is_dict());
  return dict_.size();
}

bool Value::DictEmpty() const {
  CHECK(is_dict());
  return dict_.empty();
}

void Value::MergeDictionary(const Value* dictionary) {
  CHECK(is_dict());
  CHECK(dictionary->is_dict());
  for (const auto& pair : dictionary->dict_) {
    const auto& key = pair.first;
    const auto& val = pair.second;
    // Check whether we have to merge dictionaries.
    if (val->is_dict()) {
      auto found = dict_.find(key);
      if (found != dict_.end() && found->second->is_dict()) {
        found->second->MergeDictionary(val.get());
        continue;
      }
    }

    // All other cases: Make a copy and hook it up.
    SetKey(key, val->Clone());
  }
}

bool Value::GetAsBoolean(bool* out_value) const {
  if (out_value && is_bool()) {
    *out_value = bool_value_;
    return true;
  }
  return is_bool();
}

bool Value::GetAsInteger(int* out_value) const {
  if (out_value && is_int()) {
    *out_value = int_value_;
    return true;
  }
  return is_int();
}

bool Value::GetAsDouble(double* out_value) const {
  if (out_value && is_double()) {
    *out_value = AsDoubleInternal();
    return true;
  }
  if (out_value && is_int()) {
    // Allow promotion from int to double.
    *out_value = int_value_;
    return true;
  }
  return is_double() || is_int();
}

bool Value::GetAsString(std::string* out_value) const {
  if (out_value && is_string()) {
    *out_value = string_value_;
    return true;
  }
  return is_string();
}

bool Value::GetAsString(string16* out_value) const {
  if (out_value && is_string()) {
    *out_value = UTF8ToUTF16(string_value_);
    return true;
  }
  return is_string();
}

bool Value::GetAsString(const Value** out_value) const {
  if (out_value && is_string()) {
    *out_value = this;
    return true;
  }
  return is_string();
}

bool Value::GetAsString(StringPiece* out_value) const {
  if (out_value && is_string()) {
    *out_value = string_value_;
    return true;
  }
  return is_string();
}

bool Value::GetAsList(ListValue** out_value) {
  if (out_value && is_list()) {
    *out_value = static_cast<ListValue*>(this);
    return true;
  }
  return is_list();
}

bool Value::GetAsList(const ListValue** out_value) const {
  if (out_value && is_list()) {
    *out_value = static_cast<const ListValue*>(this);
    return true;
  }
  return is_list();
}

bool Value::GetAsDictionary(DictionaryValue** out_value) {
  if (out_value && is_dict()) {
    *out_value = static_cast<DictionaryValue*>(this);
    return true;
  }
  return is_dict();
}

bool Value::GetAsDictionary(const DictionaryValue** out_value) const {
  if (out_value && is_dict()) {
    *out_value = static_cast<const DictionaryValue*>(this);
    return true;
  }
  return is_dict();
}

Value* Value::DeepCopy() const {
  return new Value(Clone());
}

std::unique_ptr<Value> Value::CreateDeepCopy() const {
  return std::make_unique<Value>(Clone());
}

bool operator==(const Value& lhs, const Value& rhs) {
  if (lhs.type_ != rhs.type_)
    return false;

  switch (lhs.type_) {
    case Value::Type::NONE:
      return true;
    case Value::Type::BOOLEAN:
      return lhs.bool_value_ == rhs.bool_value_;
    case Value::Type::INTEGER:
      return lhs.int_value_ == rhs.int_value_;
    case Value::Type::DOUBLE:
      return lhs.AsDoubleInternal() == rhs.AsDoubleInternal();
    case Value::Type::STRING:
      return lhs.string_value_ == rhs.string_value_;
    case Value::Type::BINARY:
      return lhs.binary_value_ == rhs.binary_value_;
    // TODO(crbug.com/646113): Clean this up when DictionaryValue and ListValue
    // are completely inlined.
    case Value::Type::DICTIONARY:
      if (lhs.dict_.size() != rhs.dict_.size())
        return false;
      return std::equal(std::begin(lhs.dict_), std::end(lhs.dict_),
                        std::begin(rhs.dict_),
                        [](const auto& u, const auto& v) {
                          return std::tie(u.first, *u.second) ==
                                 std::tie(v.first, *v.second);
                        });
    case Value::Type::LIST:
      return lhs.list_ == rhs.list_;
      // TODO(crbug.com/859477): Remove after root cause is found.
    case Value::Type::DEAD:
      CHECK(false);
      return false;
  }

  // TODO(crbug.com/859477): Revert to NOTREACHED() after root cause is found.
  CHECK(false);
  return false;
}

bool operator!=(const Value& lhs, const Value& rhs) {
  return !(lhs == rhs);
}

bool operator<(const Value& lhs, const Value& rhs) {
  if (lhs.type_ != rhs.type_)
    return lhs.type_ < rhs.type_;

  switch (lhs.type_) {
    case Value::Type::NONE:
      return false;
    case Value::Type::BOOLEAN:
      return lhs.bool_value_ < rhs.bool_value_;
    case Value::Type::INTEGER:
      return lhs.int_value_ < rhs.int_value_;
    case Value::Type::DOUBLE:
      return lhs.AsDoubleInternal() < rhs.AsDoubleInternal();
    case Value::Type::STRING:
      return lhs.string_value_ < rhs.string_value_;
    case Value::Type::BINARY:
      return lhs.binary_value_ < rhs.binary_value_;
    // TODO(crbug.com/646113): Clean this up when DictionaryValue and ListValue
    // are completely inlined.
    case Value::Type::DICTIONARY:
      return std::lexicographical_compare(
          std::begin(lhs.dict_), std::end(lhs.dict_), std::begin(rhs.dict_),
          std::end(rhs.dict_),
          [](const Value::DictStorage::value_type& u,
             const Value::DictStorage::value_type& v) {
            return std::tie(u.first, *u.second) < std::tie(v.first, *v.second);
          });
    case Value::Type::LIST:
      return lhs.list_ < rhs.list_;
      // TODO(crbug.com/859477): Remove after root cause is found.
    case Value::Type::DEAD:
      CHECK(false);
      return false;
  }

  // TODO(crbug.com/859477): Revert to NOTREACHED() after root cause is found.
  CHECK(false);
  return false;
}

bool operator>(const Value& lhs, const Value& rhs) {
  return rhs < lhs;
}

bool operator<=(const Value& lhs, const Value& rhs) {
  return !(rhs < lhs);
}

bool operator>=(const Value& lhs, const Value& rhs) {
  return !(lhs < rhs);
}

bool Value::Equals(const Value* other) const {
  DCHECK(other);
  return *this == *other;
}

<<<<<<< HEAD
// Unsupported in libchrome
// size_t Value::EstimateMemoryUsage() const {
//   switch (type_) {
//     case Type::STRING:
//       return base::trace_event::EstimateMemoryUsage(string_value_);
//     case Type::BINARY:
//       return base::trace_event::EstimateMemoryUsage(binary_value_);
//     case Type::DICTIONARY:
//       return base::trace_event::EstimateMemoryUsage(dict_);
//     case Type::LIST:
//       return base::trace_event::EstimateMemoryUsage(list_);
//     default:
//       return 0;
//   }
// }
=======
size_t Value::EstimateMemoryUsage() const {
  switch (type_) {
#if BUILDFLAG(ENABLE_BASE_TRACING)
    case Type::STRING:
      return base::trace_event::EstimateMemoryUsage(string_value_);
    case Type::BINARY:
      return base::trace_event::EstimateMemoryUsage(binary_value_);
    case Type::DICTIONARY:
      return base::trace_event::EstimateMemoryUsage(dict_);
    case Type::LIST:
      return base::trace_event::EstimateMemoryUsage(list_);
#endif  // BUILDFLAG(ENABLE_BASE_TRACING)
    default:
      return 0;
  }
}
>>>>>>> e13ed00f

void Value::InternalMoveConstructFrom(Value&& that) {
  type_ = that.type_;

  switch (type_) {
    case Type::NONE:
      return;
    case Type::BOOLEAN:
      bool_value_ = that.bool_value_;
      return;
    case Type::INTEGER:
      int_value_ = that.int_value_;
      return;
    case Type::DOUBLE:
      double_value_ = that.double_value_;
      return;
    case Type::STRING:
      new (&string_value_) std::string(std::move(that.string_value_));
      return;
    case Type::BINARY:
      new (&binary_value_) BlobStorage(std::move(that.binary_value_));
      return;
    case Type::DICTIONARY:
      new (&dict_) DictStorage(std::move(that.dict_));
      return;
    case Type::LIST:
      new (&list_) ListStorage(std::move(that.list_));
      return;
      // TODO(crbug.com/859477): Remove after root cause is found.
    case Type::DEAD:
      CHECK(false);
      return;
  }

  // TODO(crbug.com/859477): Revert to NOTREACHED() after root cause is found.
  CHECK(false);
}

void Value::InternalCleanup() {
  switch (type_) {
    case Type::NONE:
    case Type::BOOLEAN:
    case Type::INTEGER:
    case Type::DOUBLE:
      // Nothing to do
      return;

    case Type::STRING:
      string_value_.~basic_string();
      return;
    case Type::BINARY:
      binary_value_.~BlobStorage();
      return;
    case Type::DICTIONARY:
      dict_.~DictStorage();
      return;
    case Type::LIST:
      list_.~ListStorage();
      return;
      // TODO(crbug.com/859477): Remove after root cause is found.
    case Type::DEAD:
      CHECK(false);
      return;
  }

  // TODO(crbug.com/859477): Revert to NOTREACHED() after root cause is found.
  CHECK(false);
}

Value* Value::SetKeyInternal(StringPiece key,
                             std::unique_ptr<Value>&& val_ptr) {
  CHECK(is_dict());
  // NOTE: We can't use |insert_or_assign| here, as only |try_emplace| does
  // an explicit conversion from StringPiece to std::string if necessary.
  auto result = dict_.try_emplace(key, std::move(val_ptr));
  if (!result.second) {
    // val_ptr is guaranteed to be still intact at this point.
    result.first->second = std::move(val_ptr);
  }
  return result.first->second.get();
}

Value* Value::SetPathInternal(StringPiece path,
                              std::unique_ptr<Value>&& value_ptr) {
  PathSplitter splitter(path);
  DCHECK(splitter.HasNext()) << "Cannot call SetPath() with empty path";
  // Walk/construct intermediate dictionaries. The last element requires
  // special handling so skip it in this loop.
  Value* cur = this;
  StringPiece path_component = splitter.Next();
  while (splitter.HasNext()) {
    if (!cur->is_dict())
      return nullptr;

    // Use lower_bound to avoid doing the search twice for missing keys.
    auto found = cur->dict_.lower_bound(path_component);
    if (found == cur->dict_.end() || found->first != path_component) {
      // No key found, insert one.
      auto inserted = cur->dict_.try_emplace(
          found, path_component, std::make_unique<Value>(Type::DICTIONARY));
      cur = inserted->second.get();
    } else {
      cur = found->second.get();
    }
    path_component = splitter.Next();
  }

  // "cur" will now contain the last dictionary to insert or replace into.
  if (!cur->is_dict())
    return nullptr;
  return cur->SetKeyInternal(path_component, std::move(value_ptr));
}

///////////////////// DictionaryValue ////////////////////

// static
std::unique_ptr<DictionaryValue> DictionaryValue::From(
    std::unique_ptr<Value> value) {
  DictionaryValue* out;
  if (value && value->GetAsDictionary(&out)) {
    ignore_result(value.release());
    return WrapUnique(out);
  }
  return nullptr;
}

DictionaryValue::DictionaryValue() : Value(Type::DICTIONARY) {}
DictionaryValue::DictionaryValue(const DictStorage& in_dict) : Value(in_dict) {}
DictionaryValue::DictionaryValue(DictStorage&& in_dict) noexcept
    : Value(std::move(in_dict)) {}

bool DictionaryValue::HasKey(StringPiece key) const {
  DCHECK(IsStringUTF8AllowingNoncharacters(key));
  auto current_entry = dict_.find(key);
  DCHECK((current_entry == dict_.end()) || current_entry->second);
  return current_entry != dict_.end();
}

void DictionaryValue::Clear() {
  dict_.clear();
}

Value* DictionaryValue::Set(StringPiece path, std::unique_ptr<Value> in_value) {
  DCHECK(IsStringUTF8AllowingNoncharacters(path));
  DCHECK(in_value);

  // IMPORTANT NOTE: Do not replace with SetPathInternal() yet, because the
  // latter fails when over-writing a non-dict intermediate node, while this
  // method just replaces it with one. This difference makes some tests actually
  // fail (http://crbug.com/949461).
  StringPiece current_path(path);
  Value* current_dictionary = this;
  for (size_t delimiter_position = current_path.find('.');
       delimiter_position != StringPiece::npos;
       delimiter_position = current_path.find('.')) {
    // Assume that we're indexing into a dictionary.
    StringPiece key = current_path.substr(0, delimiter_position);
    Value* child_dictionary =
        current_dictionary->FindKeyOfType(key, Type::DICTIONARY);
    if (!child_dictionary) {
      child_dictionary =
          current_dictionary->SetKey(key, Value(Type::DICTIONARY));
    }

    current_dictionary = child_dictionary;
    current_path = current_path.substr(delimiter_position + 1);
  }

  return static_cast<DictionaryValue*>(current_dictionary)
      ->SetWithoutPathExpansion(current_path, std::move(in_value));
}

Value* DictionaryValue::SetBoolean(StringPiece path, bool in_value) {
  return Set(path, std::make_unique<Value>(in_value));
}

Value* DictionaryValue::SetInteger(StringPiece path, int in_value) {
  return Set(path, std::make_unique<Value>(in_value));
}

Value* DictionaryValue::SetDouble(StringPiece path, double in_value) {
  return Set(path, std::make_unique<Value>(in_value));
}

Value* DictionaryValue::SetString(StringPiece path, StringPiece in_value) {
  return Set(path, std::make_unique<Value>(in_value));
}

Value* DictionaryValue::SetString(StringPiece path, const string16& in_value) {
  return Set(path, std::make_unique<Value>(in_value));
}

DictionaryValue* DictionaryValue::SetDictionary(
    StringPiece path,
    std::unique_ptr<DictionaryValue> in_value) {
  return static_cast<DictionaryValue*>(Set(path, std::move(in_value)));
}

ListValue* DictionaryValue::SetList(StringPiece path,
                                    std::unique_ptr<ListValue> in_value) {
  return static_cast<ListValue*>(Set(path, std::move(in_value)));
}

Value* DictionaryValue::SetWithoutPathExpansion(
    StringPiece key,
    std::unique_ptr<Value> in_value) {
  // NOTE: We can't use |insert_or_assign| here, as only |try_emplace| does
  // an explicit conversion from StringPiece to std::string if necessary.
  auto result = dict_.try_emplace(key, std::move(in_value));
  if (!result.second) {
    // in_value is guaranteed to be still intact at this point.
    result.first->second = std::move(in_value);
  }
  return result.first->second.get();
}

bool DictionaryValue::Get(StringPiece path,
                          const Value** out_value) const {
  DCHECK(IsStringUTF8AllowingNoncharacters(path));
  const Value* value = FindPath(path);
  if (!value)
    return false;
  if (out_value)
    *out_value = value;
  return true;
}

bool DictionaryValue::Get(StringPiece path, Value** out_value)  {
  return as_const(*this).Get(path, const_cast<const Value**>(out_value));
}

bool DictionaryValue::GetBoolean(StringPiece path, bool* bool_value) const {
  const Value* value;
  if (!Get(path, &value))
    return false;

  return value->GetAsBoolean(bool_value);
}

bool DictionaryValue::GetInteger(StringPiece path, int* out_value) const {
  const Value* value;
  if (!Get(path, &value))
    return false;

  return value->GetAsInteger(out_value);
}

bool DictionaryValue::GetDouble(StringPiece path, double* out_value) const {
  const Value* value;
  if (!Get(path, &value))
    return false;

  return value->GetAsDouble(out_value);
}

bool DictionaryValue::GetString(StringPiece path,
                                std::string* out_value) const {
  const Value* value;
  if (!Get(path, &value))
    return false;

  return value->GetAsString(out_value);
}

bool DictionaryValue::GetString(StringPiece path, string16* out_value) const {
  const Value* value;
  if (!Get(path, &value))
    return false;

  return value->GetAsString(out_value);
}

bool DictionaryValue::GetStringASCII(StringPiece path,
                                     std::string* out_value) const {
  std::string out;
  if (!GetString(path, &out))
    return false;

  if (!IsStringASCII(out)) {
    NOTREACHED();
    return false;
  }

  out_value->assign(out);
  return true;
}

bool DictionaryValue::GetBinary(StringPiece path,
                                const Value** out_value) const {
  const Value* value;
  bool result = Get(path, &value);
  if (!result || !value->is_blob())
    return false;

  if (out_value)
    *out_value = value;

  return true;
}

bool DictionaryValue::GetBinary(StringPiece path, Value** out_value) {
  return as_const(*this).GetBinary(path, const_cast<const Value**>(out_value));
}

bool DictionaryValue::GetDictionary(StringPiece path,
                                    const DictionaryValue** out_value) const {
  const Value* value;
  bool result = Get(path, &value);
  if (!result || !value->is_dict())
    return false;

  if (out_value)
    *out_value = static_cast<const DictionaryValue*>(value);

  return true;
}

bool DictionaryValue::GetDictionary(StringPiece path,
                                    DictionaryValue** out_value) {
  return as_const(*this).GetDictionary(
      path, const_cast<const DictionaryValue**>(out_value));
}

bool DictionaryValue::GetList(StringPiece path,
                              const ListValue** out_value) const {
  const Value* value;
  bool result = Get(path, &value);
  if (!result || !value->is_list())
    return false;

  if (out_value)
    *out_value = static_cast<const ListValue*>(value);

  return true;
}

bool DictionaryValue::GetList(StringPiece path, ListValue** out_value) {
  return as_const(*this).GetList(path,
                                 const_cast<const ListValue**>(out_value));
}

bool DictionaryValue::GetWithoutPathExpansion(StringPiece key,
                                              const Value** out_value) const {
  DCHECK(IsStringUTF8AllowingNoncharacters(key));
  auto entry_iterator = dict_.find(key);
  if (entry_iterator == dict_.end())
    return false;

  if (out_value)
    *out_value = entry_iterator->second.get();
  return true;
}

bool DictionaryValue::GetWithoutPathExpansion(StringPiece key,
                                              Value** out_value) {
  return as_const(*this).GetWithoutPathExpansion(
      key, const_cast<const Value**>(out_value));
}

bool DictionaryValue::GetBooleanWithoutPathExpansion(StringPiece key,
                                                     bool* out_value) const {
  const Value* value;
  if (!GetWithoutPathExpansion(key, &value))
    return false;

  return value->GetAsBoolean(out_value);
}

bool DictionaryValue::GetIntegerWithoutPathExpansion(StringPiece key,
                                                     int* out_value) const {
  const Value* value;
  if (!GetWithoutPathExpansion(key, &value))
    return false;

  return value->GetAsInteger(out_value);
}

bool DictionaryValue::GetDoubleWithoutPathExpansion(StringPiece key,
                                                    double* out_value) const {
  const Value* value;
  if (!GetWithoutPathExpansion(key, &value))
    return false;

  return value->GetAsDouble(out_value);
}

bool DictionaryValue::GetStringWithoutPathExpansion(
    StringPiece key,
    std::string* out_value) const {
  const Value* value;
  if (!GetWithoutPathExpansion(key, &value))
    return false;

  return value->GetAsString(out_value);
}

bool DictionaryValue::GetStringWithoutPathExpansion(StringPiece key,
                                                    string16* out_value) const {
  const Value* value;
  if (!GetWithoutPathExpansion(key, &value))
    return false;

  return value->GetAsString(out_value);
}

bool DictionaryValue::GetDictionaryWithoutPathExpansion(
    StringPiece key,
    const DictionaryValue** out_value) const {
  const Value* value;
  bool result = GetWithoutPathExpansion(key, &value);
  if (!result || !value->is_dict())
    return false;

  if (out_value)
    *out_value = static_cast<const DictionaryValue*>(value);

  return true;
}

bool DictionaryValue::GetDictionaryWithoutPathExpansion(
    StringPiece key,
    DictionaryValue** out_value) {
  return as_const(*this).GetDictionaryWithoutPathExpansion(
      key, const_cast<const DictionaryValue**>(out_value));
}

bool DictionaryValue::GetListWithoutPathExpansion(
    StringPiece key,
    const ListValue** out_value) const {
  const Value* value;
  bool result = GetWithoutPathExpansion(key, &value);
  if (!result || !value->is_list())
    return false;

  if (out_value)
    *out_value = static_cast<const ListValue*>(value);

  return true;
}

bool DictionaryValue::GetListWithoutPathExpansion(StringPiece key,
                                                  ListValue** out_value) {
  return as_const(*this).GetListWithoutPathExpansion(
      key, const_cast<const ListValue**>(out_value));
}

bool DictionaryValue::Remove(StringPiece path,
                             std::unique_ptr<Value>* out_value) {
  DCHECK(IsStringUTF8AllowingNoncharacters(path));
  StringPiece current_path(path);
  DictionaryValue* current_dictionary = this;
  size_t delimiter_position = current_path.rfind('.');
  if (delimiter_position != StringPiece::npos) {
    if (!GetDictionary(current_path.substr(0, delimiter_position),
                       &current_dictionary))
      return false;
    current_path = current_path.substr(delimiter_position + 1);
  }

  return current_dictionary->RemoveWithoutPathExpansion(current_path,
                                                        out_value);
}

bool DictionaryValue::RemoveWithoutPathExpansion(
    StringPiece key,
    std::unique_ptr<Value>* out_value) {
  DCHECK(IsStringUTF8AllowingNoncharacters(key));
  auto entry_iterator = dict_.find(key);
  if (entry_iterator == dict_.end())
    return false;

  if (out_value)
    *out_value = std::move(entry_iterator->second);
  dict_.erase(entry_iterator);
  return true;
}

bool DictionaryValue::RemovePath(StringPiece path,
                                 std::unique_ptr<Value>* out_value) {
  bool result = false;
  size_t delimiter_position = path.find('.');

  if (delimiter_position == std::string::npos)
    return RemoveWithoutPathExpansion(path, out_value);

  StringPiece subdict_path = path.substr(0, delimiter_position);
  DictionaryValue* subdict = nullptr;
  if (!GetDictionary(subdict_path, &subdict))
    return false;
  result = subdict->RemovePath(path.substr(delimiter_position + 1),
                               out_value);
  if (result && subdict->empty())
    RemoveWithoutPathExpansion(subdict_path, nullptr);

  return result;
}

std::unique_ptr<DictionaryValue> DictionaryValue::DeepCopyWithoutEmptyChildren()
    const {
  std::unique_ptr<DictionaryValue> copy =
      CopyDictionaryWithoutEmptyChildren(*this);
  if (!copy)
    copy = std::make_unique<DictionaryValue>();
  return copy;
}

void DictionaryValue::Swap(DictionaryValue* other) {
  CHECK(other->is_dict());
  dict_.swap(other->dict_);
}

DictionaryValue::Iterator::Iterator(const DictionaryValue& target)
    : target_(target), it_(target.dict_.begin()) {}

DictionaryValue::Iterator::Iterator(const Iterator& other) = default;

DictionaryValue::Iterator::~Iterator() = default;

DictionaryValue* DictionaryValue::DeepCopy() const {
  return new DictionaryValue(dict_);
}

std::unique_ptr<DictionaryValue> DictionaryValue::CreateDeepCopy() const {
  return std::make_unique<DictionaryValue>(dict_);
}

///////////////////// ListValue ////////////////////

// static
std::unique_ptr<ListValue> ListValue::From(std::unique_ptr<Value> value) {
  ListValue* out;
  if (value && value->GetAsList(&out)) {
    ignore_result(value.release());
    return WrapUnique(out);
  }
  return nullptr;
}

ListValue::ListValue() : Value(Type::LIST) {}
ListValue::ListValue(span<const Value> in_list) : Value(in_list) {}
ListValue::ListValue(ListStorage&& in_list) noexcept
    : Value(std::move(in_list)) {}

void ListValue::Clear() {
  list_.clear();
}

void ListValue::Reserve(size_t n) {
  list_.reserve(n);
}

bool ListValue::Set(size_t index, std::unique_ptr<Value> in_value) {
  if (!in_value)
    return false;

  if (index >= list_.size())
    list_.resize(index + 1);

  list_[index] = std::move(*in_value);
  return true;
}

bool ListValue::Get(size_t index, const Value** out_value) const {
  if (index >= list_.size())
    return false;

  if (out_value)
    *out_value = &list_[index];

  return true;
}

bool ListValue::Get(size_t index, Value** out_value) {
  return as_const(*this).Get(index, const_cast<const Value**>(out_value));
}

bool ListValue::GetBoolean(size_t index, bool* bool_value) const {
  const Value* value;
  if (!Get(index, &value))
    return false;

  return value->GetAsBoolean(bool_value);
}

bool ListValue::GetInteger(size_t index, int* out_value) const {
  const Value* value;
  if (!Get(index, &value))
    return false;

  return value->GetAsInteger(out_value);
}

bool ListValue::GetDouble(size_t index, double* out_value) const {
  const Value* value;
  if (!Get(index, &value))
    return false;

  return value->GetAsDouble(out_value);
}

bool ListValue::GetString(size_t index, std::string* out_value) const {
  const Value* value;
  if (!Get(index, &value))
    return false;

  return value->GetAsString(out_value);
}

bool ListValue::GetString(size_t index, string16* out_value) const {
  const Value* value;
  if (!Get(index, &value))
    return false;

  return value->GetAsString(out_value);
}

bool ListValue::GetDictionary(size_t index,
                              const DictionaryValue** out_value) const {
  const Value* value;
  bool result = Get(index, &value);
  if (!result || !value->is_dict())
    return false;

  if (out_value)
    *out_value = static_cast<const DictionaryValue*>(value);

  return true;
}

bool ListValue::GetDictionary(size_t index, DictionaryValue** out_value) {
  return as_const(*this).GetDictionary(
      index, const_cast<const DictionaryValue**>(out_value));
}

bool ListValue::GetList(size_t index, const ListValue** out_value) const {
  const Value* value;
  bool result = Get(index, &value);
  if (!result || !value->is_list())
    return false;

  if (out_value)
    *out_value = static_cast<const ListValue*>(value);

  return true;
}

bool ListValue::GetList(size_t index, ListValue** out_value) {
  return as_const(*this).GetList(index,
                                 const_cast<const ListValue**>(out_value));
}

bool ListValue::Remove(size_t index, std::unique_ptr<Value>* out_value) {
  if (index >= list_.size())
    return false;

  if (out_value)
    *out_value = std::make_unique<Value>(std::move(list_[index]));

  list_.erase(list_.begin() + index);
  return true;
}

bool ListValue::Remove(const Value& value, size_t* index) {
  auto it = std::find(list_.begin(), list_.end(), value);

  if (it == list_.end())
    return false;

  if (index)
    *index = std::distance(list_.begin(), it);

  list_.erase(it);
  return true;
}

ListValue::iterator ListValue::Erase(iterator iter,
                                     std::unique_ptr<Value>* out_value) {
  if (out_value)
    *out_value = std::make_unique<Value>(std::move(*iter));

  auto list_iter = list_.begin() + (iter - GetList().begin());
  CHECK(list_iter != list_.end());
  list_iter = list_.erase(list_iter);
  return GetList().begin() + (list_iter - list_.begin());
}

void ListValue::Append(std::unique_ptr<Value> in_value) {
  list_.push_back(std::move(*in_value));
}

void ListValue::AppendBoolean(bool in_value) {
  list_.emplace_back(in_value);
}

void ListValue::AppendInteger(int in_value) {
  list_.emplace_back(in_value);
}

void ListValue::AppendDouble(double in_value) {
  list_.emplace_back(in_value);
}

void ListValue::AppendString(StringPiece in_value) {
  list_.emplace_back(in_value);
}

void ListValue::AppendString(const string16& in_value) {
  list_.emplace_back(in_value);
}

void ListValue::AppendStrings(const std::vector<std::string>& in_values) {
  list_.reserve(list_.size() + in_values.size());
  for (const auto& in_value : in_values)
    list_.emplace_back(in_value);
}

void ListValue::AppendStrings(const std::vector<string16>& in_values) {
  list_.reserve(list_.size() + in_values.size());
  for (const auto& in_value : in_values)
    list_.emplace_back(in_value);
}

bool ListValue::AppendIfNotPresent(std::unique_ptr<Value> in_value) {
  DCHECK(in_value);
  if (Contains(list_, *in_value))
    return false;

  list_.push_back(std::move(*in_value));
  return true;
}

bool ListValue::Insert(size_t index, std::unique_ptr<Value> in_value) {
  DCHECK(in_value);
  if (index > list_.size())
    return false;

  list_.insert(list_.begin() + index, std::move(*in_value));
  return true;
}

ListValue::const_iterator ListValue::Find(const Value& value) const {
  return std::find(GetList().begin(), GetList().end(), value);
}

void ListValue::Swap(ListValue* other) {
  CHECK(other->is_list());
  list_.swap(other->list_);
}

ListValue* ListValue::DeepCopy() const {
  return new ListValue(list_);
}

std::unique_ptr<ListValue> ListValue::CreateDeepCopy() const {
  return std::make_unique<ListValue>(list_);
}

ValueSerializer::~ValueSerializer() = default;

ValueDeserializer::~ValueDeserializer() = default;

std::ostream& operator<<(std::ostream& out, const Value& value) {
  std::string json;
  JSONWriter::WriteWithOptions(value, JSONWriter::OPTIONS_PRETTY_PRINT, &json);
  return out << json;
}

std::ostream& operator<<(std::ostream& out, const Value::Type& type) {
  if (static_cast<int>(type) < 0 ||
      static_cast<size_t>(type) >= base::size(kTypeNames))
    return out << "Invalid Type (index = " << static_cast<int>(type) << ")";
  return out << Value::GetTypeName(type);
}

}  // namespace base<|MERGE_RESOLUTION|>--- conflicted
+++ resolved
@@ -21,16 +21,11 @@
 #include "base/stl_util.h"
 #include "base/strings/string_util.h"
 #include "base/strings/utf_string_conversions.h"
-<<<<<<< HEAD
-// Unsupported in libchrome
-// #include "base/trace_event/memory_usage_estimator.h"
-=======
 #include "base/tracing_buildflags.h"
 
 #if BUILDFLAG(ENABLE_BASE_TRACING)
 #include "base/trace_event/memory_usage_estimator.h"
 #endif  // BUILDFLAG(ENABLE_BASE_TRACING)
->>>>>>> e13ed00f
 
 namespace base {
 
@@ -1068,23 +1063,6 @@
   return *this == *other;
 }
 
-<<<<<<< HEAD
-// Unsupported in libchrome
-// size_t Value::EstimateMemoryUsage() const {
-//   switch (type_) {
-//     case Type::STRING:
-//       return base::trace_event::EstimateMemoryUsage(string_value_);
-//     case Type::BINARY:
-//       return base::trace_event::EstimateMemoryUsage(binary_value_);
-//     case Type::DICTIONARY:
-//       return base::trace_event::EstimateMemoryUsage(dict_);
-//     case Type::LIST:
-//       return base::trace_event::EstimateMemoryUsage(list_);
-//     default:
-//       return 0;
-//   }
-// }
-=======
 size_t Value::EstimateMemoryUsage() const {
   switch (type_) {
 #if BUILDFLAG(ENABLE_BASE_TRACING)
@@ -1101,7 +1079,6 @@
       return 0;
   }
 }
->>>>>>> e13ed00f
 
 void Value::InternalMoveConstructFrom(Value&& that) {
   type_ = that.type_;
