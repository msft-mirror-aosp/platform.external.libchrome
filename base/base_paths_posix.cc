// Copyright (c) 2012 The Chromium Authors. All rights reserved.
// Use of this source code is governed by a BSD-style license that can be
// found in the LICENSE file.

// Defines base::PathProviderPosix, default path provider on POSIX OSes that
// don't have their own base_paths_OS.cc implementation (i.e. all but Mac and
// Android).

#include "base/base_paths.h"

#include <limits.h>
#include <stddef.h>

#include <memory>
#include <ostream>
#include <string>

#include "base/environment.h"
#include "base/files/file_path.h"
#include "base/files/file_util.h"
#include "base/logging.h"
// Unused, and this file is not ported to libchrome.
// #include "base/nix/xdg_util.h"
#include "base/notreached.h"
#include "base/path_service.h"
#include "base/process/process_metrics.h"
#include "build/build_config.h"

#if defined(OS_FREEBSD)
#include <sys/param.h>
#include <sys/sysctl.h>
#elif defined(OS_SOLARIS) || defined(OS_AIX)
#include <stdlib.h>
#endif

namespace base {

bool PathProviderPosix(int key, FilePath* result) {
  switch (key) {
    case FILE_EXE:
    case FILE_MODULE: {  // TODO(evanm): is this correct?
#if defined(OS_LINUX) || defined(OS_CHROMEOS)
      FilePath bin_dir;
      if (!ReadSymbolicLink(FilePath(kProcSelfExe), &bin_dir)) {
        NOTREACHED() << "Unable to resolve " << kProcSelfExe << ".";
        return false;
      }
      *result = bin_dir;
      return true;
#elif defined(OS_FREEBSD)
      int name[] = { CTL_KERN, KERN_PROC, KERN_PROC_PATHNAME, -1 };
      char bin_dir[PATH_MAX + 1];
      size_t length = sizeof(bin_dir);
      // Upon return, |length| is the number of bytes written to |bin_dir|
      // including the string terminator.
      int error = sysctl(name, 4, bin_dir, &length, NULL, 0);
      if (error < 0 || length <= 1) {
        NOTREACHED() << "Unable to resolve path.";
        return false;
      }
      *result = FilePath(FilePath::StringType(bin_dir, length - 1));
      return true;
#elif defined(OS_SOLARIS)
      char bin_dir[PATH_MAX + 1];
      if (realpath(getexecname(), bin_dir) == NULL) {
        NOTREACHED() << "Unable to resolve " << getexecname() << ".";
        return false;
      }
      *result = FilePath(bin_dir);
      return true;
#elif defined(OS_OPENBSD) || defined(OS_AIX)
      // There is currently no way to get the executable path on OpenBSD
      char* cpath;
      if ((cpath = getenv("CHROME_EXE_PATH")) != NULL)
        *result = FilePath(cpath);
      else
        *result = FilePath("/usr/local/chrome/chrome");
      return true;
#endif
    }
<<<<<<< HEAD
// Following paths are not supported in libchrome/libmojo.
#if 0
    case DIR_SOURCE_ROOT: {
=======
    case DIR_SRC_TEST_DATA_ROOT: {
>>>>>>> e3f6ee3a
      // Allow passing this in the environment, for more flexibility in build
      // tree configurations (sub-project builds, gyp --output_dir, etc.)
      std::unique_ptr<Environment> env(Environment::Create());
      std::string cr_source_root;
      FilePath path;
      if (env->GetVar("CR_SOURCE_ROOT", &cr_source_root)) {
        path = FilePath(cr_source_root);
        if (PathExists(path)) {
          *result = path;
          return true;
        }
        DLOG(WARNING) << "CR_SOURCE_ROOT is set, but it appears to not "
                      << "point to a directory.";
      }
      // On POSIX, unit tests execute two levels deep from the source root.
      // For example:  out/{Debug|Release}/net_unittest
      if (PathService::Get(DIR_EXE, &path)) {
        *result = path.DirName().DirName();
        return true;
      }

      DLOG(ERROR) << "Couldn't find your source root.  "
                  << "Try running from your chromium/src directory.";
      return false;
    }
    case DIR_USER_DESKTOP:
      *result = nix::GetXDGUserDirectory("DESKTOP", "Desktop");
      return true;
    case DIR_CACHE: {
      std::unique_ptr<Environment> env(Environment::Create());
      FilePath cache_dir(
          nix::GetXDGDirectory(env.get(), "XDG_CACHE_HOME", ".cache"));
      *result = cache_dir;
      return true;
    }
#endif
  }
  return false;
}

}  // namespace base<|MERGE_RESOLUTION|>--- conflicted
+++ resolved
@@ -78,13 +78,9 @@
       return true;
 #endif
     }
-<<<<<<< HEAD
 // Following paths are not supported in libchrome/libmojo.
 #if 0
-    case DIR_SOURCE_ROOT: {
-=======
     case DIR_SRC_TEST_DATA_ROOT: {
->>>>>>> e3f6ee3a
       // Allow passing this in the environment, for more flexibility in build
       // tree configurations (sub-project builds, gyp --output_dir, etc.)
       std::unique_ptr<Environment> env(Environment::Create());
