--- conflicted
+++ resolved
@@ -4,14 +4,8 @@
 
 #include "base/build_time.h"
 
-<<<<<<< HEAD
+#include "base/check.h"
 #include "base/logging.h"
-=======
-// Imports the generated build date, i.e. BUILD_DATE.
-#include "base/generated_build_date.h"
-
-#include "base/check.h"
->>>>>>> e13ed00f
 #include "base/time/time.h"
 
 #if defined(OS_ANDROID)
@@ -22,7 +16,6 @@
 
 Time GetBuildTime() {
   Time integral_build_time;
-<<<<<<< HEAD
   // The format of __DATE__ and __TIME__ is specified by the ANSI C Standard,
   // section 6.8.8.
   //
@@ -36,13 +29,7 @@
 #else
   const char kDateTime[] = __DATE__ " " __TIME__ " PST";
 #endif
-  bool result = Time::FromString(kDateTime, &integral_build_time);
-=======
-  // BUILD_DATE is exactly "Mmm DD YYYY HH:MM:SS".
-  // See //build/write_build_date_header.py. "HH:MM:SS" is expected to
-  // be "05:00:00" in non-official builds but is not enforced here.
-  bool result = Time::FromUTCString(BUILD_DATE, &integral_build_time);
->>>>>>> e13ed00f
+  bool result = Time::FromUTCString(kDateTime, &integral_build_time);
   DCHECK(result);
   return integral_build_time;
 }
