// Copyright 2020 The Chromium Authors
// Use of this source code is governed by a BSD-style license that can be
// found in the LICENSE file.

#ifndef BASE_CHECK_H_
#define BASE_CHECK_H_

#include <iosfwd>

#include "base/base_export.h"
#include "base/compiler_specific.h"
#include "base/dcheck_is_on.h"
#include "base/debug/debugging_buildflags.h"
#include "base/immediate_crash.h"

// This header defines the CHECK, DCHECK, and DPCHECK macros.
//
// CHECK dies with a fatal error if its condition is not true. It is not
// controlled by NDEBUG, so the check will be executed regardless of compilation
// mode.
//
// DCHECK, the "debug mode" check, is enabled depending on NDEBUG and
// DCHECK_ALWAYS_ON, and its severity depends on DCHECK_IS_CONFIGURABLE.
//
// (D)PCHECK is like (D)CHECK, but includes the system error code (c.f.
// perror(3)).
//
// Additional information can be streamed to these macros and will be included
// in the log output if the condition doesn't hold (you may need to include
// <ostream>):
//
//   CHECK(condition) << "Additional info.";
//
// The condition is evaluated exactly once. Even in build modes where e.g.
// DCHECK is disabled, the condition and any stream arguments are still
// referenced to avoid warnings about unused variables and functions.
//
// For the (D)CHECK_EQ, etc. macros, see base/check_op.h. However, that header
// is *significantly* larger than check.h, so try to avoid including it in
// header files.

namespace logging {

<<<<<<< HEAD
// Class used to explicitly ignore an ostream, and optionally a boolean value.
class VoidifyStream {
 public:
  VoidifyStream() = default;
  explicit VoidifyStream(bool/* ignored  -Wunused-parameter */) {}

  // This operator has lower precedence than << but higher than ?:
  void operator&(std::ostream&) {}
};

=======
>>>>>>> 4a7f7efc
// Helper macro which avoids evaluating the arguents to a stream if the
// condition is false.
#define LAZY_CHECK_STREAM(stream, condition) \
  !(condition) ? (void)0 : ::logging::VoidifyStream() & (stream)

// Macro which uses but does not evaluate expr and any stream parameters.
#define EAT_CHECK_STREAM_PARAMS(expr) \
  true ? (void)0                      \
       : ::logging::VoidifyStream(expr) & (*::logging::g_swallow_stream)
BASE_EXPORT extern std::ostream* g_swallow_stream;

class CheckOpResult;
class LogMessage;

// Class used for raising a check error upon destruction.
class BASE_EXPORT CheckError {
 public:
  static CheckError Check(const char* file, int line, const char* condition);
  static CheckError CheckOp(const char* file, int line, CheckOpResult* result);

  static CheckError DCheck(const char* file, int line, const char* condition);
  static CheckError DCheckOp(const char* file, int line, CheckOpResult* result);

  static CheckError PCheck(const char* file, int line, const char* condition);
  static CheckError PCheck(const char* file, int line);

  static CheckError DPCheck(const char* file, int line, const char* condition);

  static CheckError NotImplemented(const char* file,
                                   int line,
                                   const char* function);

  static CheckError NotReached(const char* file, int line);

  // Stream for adding optional details to the error message.
  std::ostream& stream();

  NOMERGE NOT_TAIL_CALLED ~CheckError();

  CheckError(const CheckError&) = delete;
  CheckError& operator=(const CheckError&) = delete;

  template <typename T>
  std::ostream& operator<<(T&& streamed_type) {
    return stream() << streamed_type;
  }

 private:
  explicit CheckError(LogMessage* log_message);

  LogMessage* const log_message_;
};

// Class used to explicitly ignore an ostream, and optionally a boolean value.
class VoidifyStream {
 public:
  VoidifyStream() = default;
  explicit VoidifyStream(bool ignored) {}

  // These operators have lower precedence than << but higher than ?:
  void operator&(std::ostream&) {}
  void operator&(CheckError&&) {}
};

#define CHECK_FUNCTION_IMPL(check_function, condition)              \
  LAZY_CHECK_STREAM(check_function(__FILE__, __LINE__, #condition), \
                    !ANALYZER_ASSUME_TRUE(condition))

#if defined(OFFICIAL_BUILD) && !defined(NDEBUG)
#error "Debug builds are not expected to be optimized as official builds."
#endif  // defined(OFFICIAL_BUILD) && !defined(NDEBUG)

#if defined(OFFICIAL_BUILD) && !DCHECK_IS_ON()
// Note that this uses IMMEDIATE_CRASH_ALWAYS_INLINE to force-inline in debug
// mode as well. See LoggingTest.CheckCausesDistinctBreakpoints.
[[noreturn]] IMMEDIATE_CRASH_ALWAYS_INLINE void CheckFailure() {
  base::ImmediateCrash();
}

// Discard log strings to reduce code bloat.
//
// This is not calling BreakDebugger since this is called frequently, and
// calling an out-of-line function instead of a noreturn inline macro prevents
// compiler optimizations.
#define CHECK(condition) \
  UNLIKELY(!(condition)) ? logging::CheckFailure() : EAT_CHECK_STREAM_PARAMS()

#define CHECK_WILL_STREAM() false

#define PCHECK(condition)                                              \
  LAZY_CHECK_STREAM(::logging::CheckError::PCheck(__FILE__, __LINE__), \
                    UNLIKELY(!(condition)))

#else

#define CHECK_WILL_STREAM() true

#define CHECK(condition) \
  CHECK_FUNCTION_IMPL(::logging::CheckError::Check, condition)

#define PCHECK(condition) \
  CHECK_FUNCTION_IMPL(::logging::CheckError::PCheck, condition)

#endif

#if DCHECK_IS_ON()

#define DCHECK(condition) \
  CHECK_FUNCTION_IMPL(::logging::CheckError::DCheck, condition)
#define DPCHECK(condition) \
  CHECK_FUNCTION_IMPL(::logging::CheckError::DPCheck, condition)

#else

#define DCHECK(condition) EAT_CHECK_STREAM_PARAMS(!(condition))
#define DPCHECK(condition) EAT_CHECK_STREAM_PARAMS(!(condition))

#endif

// Async signal safe checking mechanism.
BASE_EXPORT void RawCheck(const char* message);
BASE_EXPORT void RawError(const char* message);
#define RAW_CHECK(condition)                                 \
  do {                                                       \
    if (!(condition))                                        \
      ::logging::RawCheck("Check failed: " #condition "\n"); \
  } while (0)

}  // namespace logging

#endif  // BASE_CHECK_H_<|MERGE_RESOLUTION|>--- conflicted
+++ resolved
@@ -41,19 +41,6 @@
 
 namespace logging {
 
-<<<<<<< HEAD
-// Class used to explicitly ignore an ostream, and optionally a boolean value.
-class VoidifyStream {
- public:
-  VoidifyStream() = default;
-  explicit VoidifyStream(bool/* ignored  -Wunused-parameter */) {}
-
-  // This operator has lower precedence than << but higher than ?:
-  void operator&(std::ostream&) {}
-};
-
-=======
->>>>>>> 4a7f7efc
 // Helper macro which avoids evaluating the arguents to a stream if the
 // condition is false.
 #define LAZY_CHECK_STREAM(stream, condition) \
