--- conflicted
+++ resolved
@@ -12,11 +12,7 @@
 
 #if BUILDFLAG(IS_WIN)
 #include "base/message_loop/message_pump_win.h"
-<<<<<<< HEAD
-#elif defined(OS_ANDROID) && 0
-=======
-#elif BUILDFLAG(IS_ANDROID)
->>>>>>> 0902557a
+#elif BUILDFLAG(IS_ANDROID) && 0
 #include "base/message_loop/message_pump_android.h"
 #elif BUILDFLAG(IS_APPLE)
 #include "base/message_loop/message_pump.h"
@@ -35,19 +31,12 @@
 #if BUILDFLAG(IS_WIN)
 // Windows defines it as-is.
 using MessagePumpForUI = MessagePumpForUI;
-<<<<<<< HEAD
-#elif defined(OS_ANDROID)
+#elif BUILDFLAG(IS_ANDROID)
 #if 0 // Drop support for MessagePumpForUI for libchrome on Android targets.
 // Android defines it as-is.
 using MessagePumpForUI = MessagePumpForUI;
 #endif
-#elif defined(OS_APPLE)
-=======
-#elif BUILDFLAG(IS_ANDROID)
-// Android defines it as-is.
-using MessagePumpForUI = MessagePumpForUI;
 #elif BUILDFLAG(IS_APPLE)
->>>>>>> 0902557a
 // MessagePumpForUI isn't bound to a specific impl on Mac. While each impl can
 // be represented by a plain MessagePump: MessagePumpMac::Create() must be used
 // to instantiate the right impl.
