// Copyright 2018 The Chromium Authors. All rights reserved.
// Use of this source code is governed by a BSD-style license that can be
// found in the LICENSE file.

#include "base/message_loop/message_loop.h"

#include <utility>

#include "base/bind.h"
#include "base/logging.h"
#include "base/memory/ptr_util.h"
#include "base/message_loop/message_pump_default.h"
#include "base/message_loop/message_pump_for_io.h"
#include "base/message_loop/message_pump_for_ui.h"
#include "base/optional.h"
#include "base/run_loop.h"
#include "base/task/sequence_manager/sequence_manager.h"
#include "base/task/sequence_manager/sequence_manager_impl.h"
#include "base/task/sequence_manager/task_queue.h"
#include "build/build_config.h"

#if defined(OS_MACOSX)
#include "base/message_loop/message_pump_mac.h"
#endif

namespace base {

// Unfortunately since we're not on C++17 we're required to provide an out of
// line definition.
constexpr MessageLoop::Type MessageLoop::TYPE_DEFAULT;
constexpr MessageLoop::Type MessageLoop::TYPE_UI;
constexpr MessageLoop::Type MessageLoop::TYPE_CUSTOM;
constexpr MessageLoop::Type MessageLoop::TYPE_IO;
#if defined(OS_ANDROID)
constexpr MessageLoop::Type MessageLoop::TYPE_JAVA;
#endif

MessageLoop::MessageLoop(Type type) : MessageLoop(type, nullptr) {
  // For TYPE_CUSTOM you must either use
  // MessageLoop(std::unique_ptr<MessagePump> pump) or
  // MessageLoop::CreateUnbound()
  DCHECK_NE(type_, TYPE_CUSTOM);
  BindToCurrentThread();
}

MessageLoop::MessageLoop(std::unique_ptr<MessagePump> pump)
    : MessageLoop(TYPE_CUSTOM, std::move(pump)) {
  BindToCurrentThread();
}

MessageLoop::~MessageLoop() {
  // Clean up any unprocessed tasks, but take care: deleting a task could
  // result in the addition of more tasks (e.g., via DeleteSoon). This is taken
  // care by the queue as it will prevent further tasks from being posted to its
  // associated TaskRunner instances.
  default_task_queue_->ShutdownTaskQueue();

  // If |pump_| is non-null, this message loop has been bound and should be the
  // current one on this thread. Otherwise, this loop is being destructed before
  // it was bound to a thread, so a different message loop (or no loop at all)
  // may be current.
  DCHECK((pump_ && IsBoundToCurrentThread()) ||
         (!pump_ && !IsBoundToCurrentThread()));

// iOS just attaches to the loop, it doesn't Run it.
// TODO(stuartmorgan): Consider wiring up a Detach().
#if !defined(OS_IOS)
  // There should be no active RunLoops on this thread, unless this MessageLoop
  // isn't bound to the current thread (see other condition at the top of this
  // method).
  DCHECK((!pump_ && !IsBoundToCurrentThread()) ||
         !RunLoop::IsRunningOnCurrentThread());
#endif  // !defined(OS_IOS)
<<<<<<< HEAD

#if defined(OS_WIN)
  if (in_high_res_mode_)
    Time::ActivateHighResolutionTimer(false);
#endif
  // Clean up any unprocessed tasks, but take care: deleting a task could
  // result in the addition of more tasks (e.g., via DeleteSoon).  We set a
  // limit on the number of times we will allow a deleted task to generate more
  // tasks.  Normally, we should only pass through this loop once or twice.  If
  // we end up hitting the loop limit, then it is probably due to one task that
  // is being stubborn.  Inspect the queues to see who is left.
  bool tasks_remain;
  for (int i = 0; i < 100; ++i) {
    DeletePendingTasks();
    // If we end up with empty queues, then break out of the loop.
    tasks_remain = incoming_task_queue_->triage_tasks().HasTasks();
    if (!tasks_remain)
      break;
  }
  DCHECK(!tasks_remain);

  // Let interested parties have one last shot at accessing this.
  for (auto& observer : destruction_observers_)
    observer.WillDestroyCurrentMessageLoop();

  thread_task_runner_handle_.reset();

  // Tell the incoming queue that we are dying.
  message_loop_controller_->DisconnectFromParent();
  incoming_task_queue_->Shutdown();
  incoming_task_queue_ = nullptr;
  unbound_task_runner_ = nullptr;
  task_runner_ = nullptr;

  // OK, now make it so that no one can find us.
  if (MessageLoopCurrent::IsBoundToCurrentThreadInternal(this))
    MessageLoopCurrent::UnbindFromCurrentThreadInternal(this);
}

// static
MessageLoopCurrent MessageLoop::current() {
  return MessageLoopCurrent::Get();
}

// static
bool MessageLoop::InitMessagePumpForUIFactory(MessagePumpFactory* factory) {
  if (message_pump_for_ui_factory_)
    return false;

  message_pump_for_ui_factory_ = factory;
  return true;
}

// static
std::unique_ptr<MessagePump> MessageLoop::CreateMessagePumpForType(Type type) {
#if !defined(OS_ANDROID)
  if (type == MessageLoop::TYPE_UI) {
    if (message_pump_for_ui_factory_)
      return message_pump_for_ui_factory_();
#if defined(OS_IOS) || defined(OS_MACOSX)
    return MessagePumpMac::Create();
#elif defined(OS_NACL) || defined(OS_AIX)
    // Currently NaCl and AIX don't have a UI MessageLoop.
    // TODO(abarth): Figure out if we need this.
    NOTREACHED();
    return nullptr;
#else
    return std::make_unique<MessagePumpForUI>();
#endif
  }
#endif

  if (type == MessageLoop::TYPE_IO)
    return std::unique_ptr<MessagePump>(new MessagePumpForIO());

#if defined(OS_ANDROID) && 0
  if (type == MessageLoop::TYPE_JAVA)
    return std::unique_ptr<MessagePump>(new MessagePumpForUI());
#endif

  DCHECK_EQ(MessageLoop::TYPE_DEFAULT, type);
#if defined(OS_IOS)
  // On iOS, a native runloop is always required to pump system work.
  return std::make_unique<MessagePumpCFRunLoop>();
#else
  return std::make_unique<MessagePumpDefault>();
#endif
=======
>>>>>>> 097fe669
}

bool MessageLoop::IsType(Type type) const {
  return type_ == type;
}

// TODO(gab): Migrate TaskObservers to RunLoop as part of separating concerns
// between MessageLoop and RunLoop and making MessageLoop a swappable
// implementation detail. http://crbug.com/703346
void MessageLoop::AddTaskObserver(TaskObserver* task_observer) {
  DCHECK_CALLED_ON_VALID_THREAD(bound_thread_checker_);
  sequence_manager_->AddTaskObserver(task_observer);
}

void MessageLoop::RemoveTaskObserver(TaskObserver* task_observer) {
  DCHECK_CALLED_ON_VALID_THREAD(bound_thread_checker_);
  sequence_manager_->RemoveTaskObserver(task_observer);
}

bool MessageLoop::IsBoundToCurrentThread() const {
  return sequence_manager_->IsBoundToCurrentThread();
}

bool MessageLoop::IsIdleForTesting() {
  return sequence_manager_->IsIdleForTesting();
}

//------------------------------------------------------------------------------

// static
std::unique_ptr<MessageLoop> MessageLoop::CreateUnbound(Type type) {
  return WrapUnique(new MessageLoop(type, nullptr));
}

// static
std::unique_ptr<MessageLoop> MessageLoop::CreateUnbound(
    std::unique_ptr<MessagePump> custom_pump) {
  return WrapUnique(new MessageLoop(TYPE_CUSTOM, std::move(custom_pump)));
}

MessageLoop::MessageLoop(Type type, std::unique_ptr<MessagePump> custom_pump)
    : sequence_manager_(
          sequence_manager::internal::SequenceManagerImpl::CreateUnbound(
              sequence_manager::SequenceManager::Settings::Builder()
                  .SetMessagePumpType(type)
                  .Build())),
      default_task_queue_(CreateDefaultTaskQueue()),
      type_(type),
      custom_pump_(std::move(custom_pump)) {
  // Bound in BindToCurrentThread();
  DETACH_FROM_THREAD(bound_thread_checker_);
}

scoped_refptr<sequence_manager::TaskQueue>
MessageLoop::CreateDefaultTaskQueue() {
  auto default_task_queue = sequence_manager_->CreateTaskQueue(
      sequence_manager::TaskQueue::Spec("default_tq"));
  sequence_manager_->SetTaskRunner(default_task_queue->task_runner());
  return default_task_queue;
}

void MessageLoop::BindToCurrentThread() {
  DCHECK_CALLED_ON_VALID_THREAD(bound_thread_checker_);
  thread_id_ = PlatformThread::CurrentId();

  DCHECK(!pump_);

  std::unique_ptr<MessagePump> pump = CreateMessagePump();
  pump_ = pump.get();

  DCHECK(!MessageLoopCurrent::IsSet())
      << "should only have one message loop per thread";

<<<<<<< HEAD
  scoped_set_sequence_local_storage_map_for_current_thread_ = std::make_unique<
      internal::ScopedSetSequenceLocalStorageMapForCurrentThread>(
      &sequence_local_storage_map_);

  RunLoop::RegisterDelegateForCurrentThread(this);

#if defined(OS_ANDROID) && 0
  // On Android, attach to the native loop when there is one.
  if (type_ == TYPE_UI || type_ == TYPE_JAVA)
    static_cast<MessagePumpForUI*>(pump_.get())->Attach(this);
#endif
=======
  sequence_manager_->BindToCurrentThread(std::move(pump));
>>>>>>> 097fe669
}

std::unique_ptr<MessagePump> MessageLoop::CreateMessagePump() {
  if (custom_pump_) {
    return std::move(custom_pump_);
  } else {
    return MessagePump::Create(type_);
  }
}

void MessageLoop::SetTimerSlack(TimerSlack timer_slack) {
  sequence_manager_->SetTimerSlack(timer_slack);
}

scoped_refptr<SingleThreadTaskRunner> MessageLoop::task_runner() const {
  return sequence_manager_->GetTaskRunner();
}

void MessageLoop::SetTaskRunner(
    scoped_refptr<SingleThreadTaskRunner> task_runner) {
  DCHECK(task_runner);
  sequence_manager_->SetTaskRunner(task_runner);
}

#if !defined(OS_NACL) && !defined(OS_ANDROID)

//------------------------------------------------------------------------------
// MessageLoopForUI

MessageLoopForUI::MessageLoopForUI(Type type) : MessageLoop(type) {
#if defined(OS_ANDROID)
  DCHECK(type == TYPE_UI || type == TYPE_JAVA);
#else
  DCHECK_EQ(type, TYPE_UI);
#endif
}

#if defined(OS_IOS)
void MessageLoopForUI::Attach() {
  sequence_manager_->AttachToMessagePump();
}
#endif  // defined(OS_IOS)

#if defined(OS_ANDROID)
void MessageLoopForUI::Abort() {
  static_cast<MessagePumpForUI*>(pump_)->Abort();
}

bool MessageLoopForUI::IsAborted() {
  return static_cast<MessagePumpForUI*>(pump_)->IsAborted();
}

void MessageLoopForUI::QuitWhenIdle(base::OnceClosure callback) {
  static_cast<MessagePumpForUI*>(pump_)->QuitWhenIdle(std::move(callback));
}
#endif  // defined(OS_ANDROID)

#if defined(OS_WIN)
void MessageLoopForUI::EnableWmQuit() {
  static_cast<MessagePumpForUI*>(pump_)->EnableWmQuit();
}
#endif  // defined(OS_WIN)

#endif  // !defined(OS_NACL) && !defined(OS_ANDROID)

}  // namespace base<|MERGE_RESOLUTION|>--- conflicted
+++ resolved
@@ -71,96 +71,6 @@
   DCHECK((!pump_ && !IsBoundToCurrentThread()) ||
          !RunLoop::IsRunningOnCurrentThread());
 #endif  // !defined(OS_IOS)
-<<<<<<< HEAD
-
-#if defined(OS_WIN)
-  if (in_high_res_mode_)
-    Time::ActivateHighResolutionTimer(false);
-#endif
-  // Clean up any unprocessed tasks, but take care: deleting a task could
-  // result in the addition of more tasks (e.g., via DeleteSoon).  We set a
-  // limit on the number of times we will allow a deleted task to generate more
-  // tasks.  Normally, we should only pass through this loop once or twice.  If
-  // we end up hitting the loop limit, then it is probably due to one task that
-  // is being stubborn.  Inspect the queues to see who is left.
-  bool tasks_remain;
-  for (int i = 0; i < 100; ++i) {
-    DeletePendingTasks();
-    // If we end up with empty queues, then break out of the loop.
-    tasks_remain = incoming_task_queue_->triage_tasks().HasTasks();
-    if (!tasks_remain)
-      break;
-  }
-  DCHECK(!tasks_remain);
-
-  // Let interested parties have one last shot at accessing this.
-  for (auto& observer : destruction_observers_)
-    observer.WillDestroyCurrentMessageLoop();
-
-  thread_task_runner_handle_.reset();
-
-  // Tell the incoming queue that we are dying.
-  message_loop_controller_->DisconnectFromParent();
-  incoming_task_queue_->Shutdown();
-  incoming_task_queue_ = nullptr;
-  unbound_task_runner_ = nullptr;
-  task_runner_ = nullptr;
-
-  // OK, now make it so that no one can find us.
-  if (MessageLoopCurrent::IsBoundToCurrentThreadInternal(this))
-    MessageLoopCurrent::UnbindFromCurrentThreadInternal(this);
-}
-
-// static
-MessageLoopCurrent MessageLoop::current() {
-  return MessageLoopCurrent::Get();
-}
-
-// static
-bool MessageLoop::InitMessagePumpForUIFactory(MessagePumpFactory* factory) {
-  if (message_pump_for_ui_factory_)
-    return false;
-
-  message_pump_for_ui_factory_ = factory;
-  return true;
-}
-
-// static
-std::unique_ptr<MessagePump> MessageLoop::CreateMessagePumpForType(Type type) {
-#if !defined(OS_ANDROID)
-  if (type == MessageLoop::TYPE_UI) {
-    if (message_pump_for_ui_factory_)
-      return message_pump_for_ui_factory_();
-#if defined(OS_IOS) || defined(OS_MACOSX)
-    return MessagePumpMac::Create();
-#elif defined(OS_NACL) || defined(OS_AIX)
-    // Currently NaCl and AIX don't have a UI MessageLoop.
-    // TODO(abarth): Figure out if we need this.
-    NOTREACHED();
-    return nullptr;
-#else
-    return std::make_unique<MessagePumpForUI>();
-#endif
-  }
-#endif
-
-  if (type == MessageLoop::TYPE_IO)
-    return std::unique_ptr<MessagePump>(new MessagePumpForIO());
-
-#if defined(OS_ANDROID) && 0
-  if (type == MessageLoop::TYPE_JAVA)
-    return std::unique_ptr<MessagePump>(new MessagePumpForUI());
-#endif
-
-  DCHECK_EQ(MessageLoop::TYPE_DEFAULT, type);
-#if defined(OS_IOS)
-  // On iOS, a native runloop is always required to pump system work.
-  return std::make_unique<MessagePumpCFRunLoop>();
-#else
-  return std::make_unique<MessagePumpDefault>();
-#endif
-=======
->>>>>>> 097fe669
 }
 
 bool MessageLoop::IsType(Type type) const {
@@ -234,21 +144,7 @@
   DCHECK(!MessageLoopCurrent::IsSet())
       << "should only have one message loop per thread";
 
-<<<<<<< HEAD
-  scoped_set_sequence_local_storage_map_for_current_thread_ = std::make_unique<
-      internal::ScopedSetSequenceLocalStorageMapForCurrentThread>(
-      &sequence_local_storage_map_);
-
-  RunLoop::RegisterDelegateForCurrentThread(this);
-
-#if defined(OS_ANDROID) && 0
-  // On Android, attach to the native loop when there is one.
-  if (type_ == TYPE_UI || type_ == TYPE_JAVA)
-    static_cast<MessagePumpForUI*>(pump_.get())->Attach(this);
-#endif
-=======
   sequence_manager_->BindToCurrentThread(std::move(pump));
->>>>>>> 097fe669
 }
 
 std::unique_ptr<MessagePump> MessageLoop::CreateMessagePump() {
