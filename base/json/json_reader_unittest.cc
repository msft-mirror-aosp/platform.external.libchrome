// Copyright 2012 The Chromium Authors
// Use of this source code is governed by a BSD-style license that can be
// found in the LICENSE file.

#include "base/json/json_reader.h"

#include <stddef.h>

#include <cmath>
#include <utility>

#include "base/base_paths.h"
#include "base/features.h"
#include "base/files/file_util.h"
#include "base/logging.h"
#include "base/path_service.h"
#include "base/rust_buildflags.h"
#include "base/strings/string_piece.h"
#include "base/strings/stringprintf.h"
#include "base/strings/utf_string_conversions.h"
#include "base/test/gmock_expected_support.h"
#include "base/test/scoped_feature_list.h"
#include "base/values.h"
#include "build/build_config.h"
#include "testing/gmock/include/gmock/gmock.h"
#include "testing/gtest/include/gtest/gtest.h"
#include "third_party/abseil-cpp/absl/types/optional.h"

namespace {

// MSan will do a better job detecting over-read errors if the input is not
// nul-terminated on the heap. This will copy |input| to a new buffer owned by
// |owner|, returning a base::StringPiece to |owner|.
base::StringPiece MakeNotNullTerminatedInput(const char* input,
                                             std::unique_ptr<char[]>* owner) {
  size_t str_len = strlen(input);
  owner->reset(new char[str_len]);
  memcpy(owner->get(), input, str_len);
  return base::StringPiece(owner->get(), str_len);
}

}  // namespace

namespace base {

class JSONReaderTest : public testing::TestWithParam<bool> {
 public:
  void SetUp() override {
    feature_list_.InitWithFeatureState(base::features::kUseRustJsonParser,
                                       using_rust_);
  }

 protected:
  bool using_rust_ = GetParam();
  base::test::ScopedFeatureList feature_list_;
};

TEST_P(JSONReaderTest, Whitespace) {
  absl::optional<Value> root = JSONReader::Read("   null   ");
  ASSERT_TRUE(root);
  EXPECT_TRUE(root->is_none());
}

TEST_P(JSONReaderTest, InvalidString) {
  // These are invalid because they do not represent a JSON value,
  // see https://tools.ietf.org/rfc/rfc8259.txt
  EXPECT_FALSE(JSONReader::Read(""));
  EXPECT_FALSE(JSONReader::Read("nu"));
}

TEST_P(JSONReaderTest, SimpleBool) {
  absl::optional<Value> root = JSONReader::Read("true  ");
  ASSERT_TRUE(root);
  EXPECT_TRUE(root->is_bool());
}

TEST_P(JSONReaderTest, EmbeddedComments) {
  absl::optional<Value> root = JSONReader::Read("/* comment */null");
  ASSERT_TRUE(root);
  EXPECT_TRUE(root->is_none());
  root = JSONReader::Read("40 /* comment */");
  ASSERT_TRUE(root);
  EXPECT_TRUE(root->is_int());
  root = JSONReader::Read("true // comment");
  ASSERT_TRUE(root);
  EXPECT_TRUE(root->is_bool());
  // Comments in different contexts.
  root = JSONReader::Read("{   \"cheese\": 3\n\n   // Here's a comment\n}");
  ASSERT_TRUE(root);
  EXPECT_TRUE(root->is_dict());
  root = JSONReader::Read("{   \"cheese\": 3// Here's a comment\n}");
  ASSERT_TRUE(root);
  EXPECT_TRUE(root->is_dict());
  // Multiple comment markers.
  root = JSONReader::Read(
      "{   \"cheese\": 3// Here's a comment // and another\n}");
  ASSERT_TRUE(root);
  EXPECT_TRUE(root->is_dict());
  root = JSONReader::Read("/* comment */\"sample string\"");
  ASSERT_TRUE(root);
  ASSERT_TRUE(root->is_string());
  EXPECT_EQ("sample string", root->GetString());
  root = JSONReader::Read("[1, /* comment, 2 ] */ \n 3]");
  ASSERT_TRUE(root);
  Value::List* list = root->GetIfList();
  ASSERT_TRUE(list);
  ASSERT_EQ(2u, list->size());
  ASSERT_TRUE((*list)[0].is_int());
  EXPECT_EQ(1, (*list)[0].GetInt());
  ASSERT_TRUE((*list)[1].is_int());
  EXPECT_EQ(3, (*list)[1].GetInt());
  root = JSONReader::Read("[1, /*a*/2, 3]");
  ASSERT_TRUE(root);
  list = root->GetIfList();
  ASSERT_TRUE(list);
  EXPECT_EQ(3u, (*list).size());
  root = JSONReader::Read("/* comment **/42");
  ASSERT_TRUE(root);
  ASSERT_TRUE(root->is_int());
  EXPECT_EQ(42, root->GetInt());
  root = JSONReader::Read(
      "/* comment **/\n"
      "// */ 43\n"
      "44");
  ASSERT_TRUE(root);
  EXPECT_TRUE(root->is_int());
  EXPECT_EQ(44, root->GetInt());

  // At one point, this parsed successfully as the value three.
  EXPECT_FALSE(JSONReader::Read("/33"));
}

TEST_P(JSONReaderTest, Ints) {
  absl::optional<Value> root = JSONReader::Read("43");
  ASSERT_TRUE(root);
  ASSERT_TRUE(root->is_int());
  EXPECT_EQ(43, root->GetInt());
}

TEST_P(JSONReaderTest, NonDecimalNumbers) {
  // According to RFC 8259, oct, hex, and leading zeros are invalid JSON.
  EXPECT_FALSE(JSONReader::Read("043"));
  EXPECT_FALSE(JSONReader::Read("0x43"));
  EXPECT_FALSE(JSONReader::Read("00"));
}

TEST_P(JSONReaderTest, NumberZero) {
  // Test 0 (which needs to be special cased because of the leading zero
  // clause).
  absl::optional<Value> root = JSONReader::Read("0");
  ASSERT_TRUE(root);
  ASSERT_TRUE(root->is_int());
  EXPECT_EQ(0, root->GetInt());
}

TEST_P(JSONReaderTest, LargeIntPromotion) {
  // Numbers that overflow ints should succeed, being internally promoted to
  // storage as doubles
  absl::optional<Value> root = JSONReader::Read("2147483648");
  ASSERT_TRUE(root);
  EXPECT_TRUE(root->is_double());
  EXPECT_DOUBLE_EQ(2147483648.0, root->GetDouble());
  root = JSONReader::Read("-2147483649");
  ASSERT_TRUE(root);
  EXPECT_TRUE(root->is_double());
  EXPECT_DOUBLE_EQ(-2147483649.0, root->GetDouble());
}

TEST_P(JSONReaderTest, LargerIntIsLossy) {
  // Parse LONG_MAX as a JSON number (not a JSON string). The result of the
  // parse is a base::Value, either a (32-bit) int or a (64-bit) double.
  // LONG_MAX would overflow an int and can only be approximated by a double.
  // In this case, parsing is lossy.
  const char* etc807 = "9223372036854775807";
  const char* etc808 = "9223372036854775808.000000";
  absl::optional<Value> root = JSONReader::Read(etc807);
  ASSERT_TRUE(root);
  ASSERT_FALSE(root->is_int());
  ASSERT_TRUE(root->is_double());
  // We use StringPrintf instead of NumberToString, because the NumberToString
  // function does not let you specify the precision, and its default output,
  // "9.223372036854776e+18", isn't precise enough to see the lossiness.
  EXPECT_EQ(std::string(etc808), StringPrintf("%f", root->GetDouble()));
}

TEST_P(JSONReaderTest, Doubles) {
  absl::optional<Value> root = JSONReader::Read("43.1");
  ASSERT_TRUE(root);
  EXPECT_TRUE(root->is_double());
  EXPECT_DOUBLE_EQ(43.1, root->GetDouble());

  root = JSONReader::Read("4.3e-1");
  ASSERT_TRUE(root);
  EXPECT_TRUE(root->is_double());
  EXPECT_DOUBLE_EQ(.43, root->GetDouble());

  root = JSONReader::Read("2.1e0");
  ASSERT_TRUE(root);
  EXPECT_TRUE(root->is_double());
  EXPECT_DOUBLE_EQ(2.1, root->GetDouble());

  root = JSONReader::Read("2.1e+0001");
  ASSERT_TRUE(root);
  EXPECT_TRUE(root->is_double());
  EXPECT_DOUBLE_EQ(21.0, root->GetDouble());

  root = JSONReader::Read("0.01");
  ASSERT_TRUE(root);
  EXPECT_TRUE(root->is_double());
  EXPECT_DOUBLE_EQ(0.01, root->GetDouble());

  root = JSONReader::Read("1.00");
  ASSERT_TRUE(root);
  EXPECT_TRUE(root->is_double());
  EXPECT_DOUBLE_EQ(1.0, root->GetDouble());

  // Some "parse to float64" implementations find this one tricky.
  // https://github.com/serde-rs/json/issues/707
  root = JSONReader::Read("122.416294033786585");
  ASSERT_TRUE(root);
  EXPECT_TRUE(root->is_double());
  EXPECT_DOUBLE_EQ(122.416294033786585, root->GetDouble());

  // This is syntaxtically valid, but out of range of a double.
  auto value =
      JSONReader::ReadAndReturnValueWithError("1e1000", JSON_PARSE_RFC);
  ASSERT_FALSE(value.has_value());
}

TEST_P(JSONReaderTest, FractionalNumbers) {
  // Fractional parts must have a digit before and after the decimal point.
  EXPECT_FALSE(JSONReader::Read("1."));
  EXPECT_FALSE(JSONReader::Read(".1"));
  EXPECT_FALSE(JSONReader::Read("1.e10"));
}

TEST_P(JSONReaderTest, ExponentialNumbers) {
  // Exponent must have a digit following the 'e'.
  EXPECT_FALSE(JSONReader::Read("1e"));
  EXPECT_FALSE(JSONReader::Read("1E"));
  EXPECT_FALSE(JSONReader::Read("1e1."));
  EXPECT_FALSE(JSONReader::Read("1e1.0"));
}

TEST_P(JSONReaderTest, InvalidInfNAN) {
  // The largest finite double is roughly 1.8e308.
  EXPECT_FALSE(JSONReader::Read("1e1000"));
  EXPECT_FALSE(JSONReader::Read("-1e1000"));
  EXPECT_FALSE(JSONReader::Read("NaN"));
  EXPECT_FALSE(JSONReader::Read("nan"));
  EXPECT_FALSE(JSONReader::Read("inf"));
}

TEST_P(JSONReaderTest, InvalidNumbers) {
  EXPECT_TRUE(JSONReader::Read("4.3"));
  EXPECT_FALSE(JSONReader::Read("4."));
  EXPECT_FALSE(JSONReader::Read("4.3.1"));
  EXPECT_FALSE(JSONReader::Read("4e3.1"));
  EXPECT_FALSE(JSONReader::Read("4.a"));
  EXPECT_FALSE(JSONReader::Read("42a"));
}

TEST_P(JSONReaderTest, Zeroes) {
  absl::optional<Value> root = JSONReader::Read("0");
  ASSERT_TRUE(root);
  EXPECT_TRUE(root->is_int());
  EXPECT_DOUBLE_EQ(0, root->GetInt());

  root = JSONReader::Read("0.0");
  ASSERT_TRUE(root);
  EXPECT_TRUE(root->is_double());
  EXPECT_DOUBLE_EQ(0.0, root->GetDouble());
  EXPECT_FALSE(std::signbit(root->GetDouble()));

  root = JSONReader::Read("-0");
  ASSERT_TRUE(root);
  // The Rust parser represents this as a float, because an int cannot represent
  // the "negativeness".
  if (using_rust_) {
    EXPECT_TRUE(root->is_double());
    EXPECT_DOUBLE_EQ(0.0, root->GetDouble());
    EXPECT_TRUE(std::signbit(root->GetDouble()));
  } else {
    EXPECT_TRUE(root->is_int());
    EXPECT_DOUBLE_EQ(0, root->GetInt());
  }

  root = JSONReader::Read("-0.0");
  ASSERT_TRUE(root);
  EXPECT_TRUE(root->is_double());
  EXPECT_DOUBLE_EQ(-0.0, root->GetDouble());
  EXPECT_TRUE(std::signbit(root->GetDouble()));
}

TEST_P(JSONReaderTest, SimpleString) {
  absl::optional<Value> root = JSONReader::Read("\"hello world\"");
  ASSERT_TRUE(root);
  ASSERT_TRUE(root->is_string());
  EXPECT_EQ("hello world", root->GetString());
}

TEST_P(JSONReaderTest, EmptyString) {
  absl::optional<Value> root = JSONReader::Read("\"\"");
  ASSERT_TRUE(root);
  ASSERT_TRUE(root->is_string());
  EXPECT_EQ("", root->GetString());
}

TEST_P(JSONReaderTest, BasicStringEscapes) {
  absl::optional<Value> root =
      JSONReader::Read("\" \\\"\\\\\\/\\b\\f\\n\\r\\t\\v\"");
  ASSERT_TRUE(root);
  ASSERT_TRUE(root->is_string());
  EXPECT_EQ(" \"\\/\b\f\n\r\t\v", root->GetString());
}

TEST_P(JSONReaderTest, UnicodeEscapes) {
  // Test hex and unicode escapes including the null character.
  absl::optional<Value> root =
      JSONReader::Read("\"\\x41\\xFF\\x00\\u1234\\u0000\"");
  ASSERT_TRUE(root);
  ASSERT_TRUE(root->is_string());
  const std::string& str_val = root->GetString();
  EXPECT_EQ(std::wstring(L"A\x00FF\0\x1234\0", 5), UTF8ToWide(str_val));

  // The contents of a Unicode escape may only be four hex chars. Previously the
  // parser accepted things like "0x01" and "0X01".
  EXPECT_FALSE(JSONReader::Read("\"\\u0x12\""));

  // Surrogate pairs are allowed in JSON.
  EXPECT_TRUE(JSONReader::Read("\"\\uD834\\uDD1E\""));  // U+1D11E
}

TEST_P(JSONReaderTest, InvalidStrings) {
  EXPECT_FALSE(JSONReader::Read("\"no closing quote"));
  EXPECT_FALSE(JSONReader::Read("\"\\z invalid escape char\""));
  EXPECT_FALSE(JSONReader::Read("\"\\xAQ invalid hex code\""));
  EXPECT_FALSE(JSONReader::Read("not enough hex chars\\x1\""));
  EXPECT_FALSE(JSONReader::Read("\"not enough escape chars\\u123\""));
  EXPECT_FALSE(JSONReader::Read("\"extra backslash at end of input\\\""));
}

TEST_P(JSONReaderTest, BasicArray) {
  absl::optional<Value> root = JSONReader::Read("[true, false, null]");
  ASSERT_TRUE(root);
  Value::List* list = root->GetIfList();
  ASSERT_TRUE(list);
  EXPECT_EQ(3U, list->size());

  // Test with trailing comma.  Should be parsed the same as above.
  absl::optional<Value> root2 =
      JSONReader::Read("[true, false, null, ]", JSON_ALLOW_TRAILING_COMMAS);
  ASSERT_TRUE(root2);
  EXPECT_EQ(*list, *root2);
}

TEST_P(JSONReaderTest, EmptyArray) {
  absl::optional<Value> value = JSONReader::Read("[]");
  ASSERT_TRUE(value);
  Value::List* list = value->GetIfList();
  ASSERT_TRUE(list);
  EXPECT_TRUE(list->empty());
}

TEST_P(JSONReaderTest, CompleteArray) {
  absl::optional<Value> value = JSONReader::Read("[\"a\", 3, 4.56, null]");
  ASSERT_TRUE(value);
  Value::List* list = value->GetIfList();
  ASSERT_TRUE(list);
  EXPECT_EQ(4U, list->size());
}

TEST_P(JSONReaderTest, NestedArrays) {
  absl::optional<Value> value = JSONReader::Read(
      "[[true], [], {\"smell\": \"nice\",\"taste\": \"yummy\" }, [false, [], "
      "[null]], null]");
  ASSERT_TRUE(value);
  Value::List* list = value->GetIfList();
  ASSERT_TRUE(list);
  EXPECT_EQ(5U, list->size());

  // Lots of trailing commas.
  absl::optional<Value> root2 = JSONReader::Read(
      "[[true], [], {\"smell\": \"nice\",\"taste\": \"yummy\" }, [false, [], "
      "[null, ]  , ], null,]",
      JSON_ALLOW_TRAILING_COMMAS);
  ASSERT_TRUE(root2);
  EXPECT_EQ(*list, *root2);
}

TEST_P(JSONReaderTest, InvalidArrays) {
  // Missing close brace.
  EXPECT_FALSE(JSONReader::Read("[[true], [], [false, [], [null]], null"));

  // Too many commas.
  EXPECT_FALSE(JSONReader::Read("[true,, null]"));
  EXPECT_FALSE(JSONReader::Read("[true,, null]", JSON_ALLOW_TRAILING_COMMAS));

  // No commas.
  EXPECT_FALSE(JSONReader::Read("[true null]"));

  // Trailing comma.
  EXPECT_FALSE(JSONReader::Read("[true,]"));
}

TEST_P(JSONReaderTest, ArrayTrailingComma) {
  // Valid if we set |allow_trailing_comma| to true.
  absl::optional<Value> value =
      JSONReader::Read("[true,]", JSON_ALLOW_TRAILING_COMMAS);
  ASSERT_TRUE(value);
  Value::List* list = value->GetIfList();
  ASSERT_TRUE(list);
  ASSERT_EQ(1U, list->size());
  const Value& value1 = (*list)[0];
  ASSERT_TRUE(value1.is_bool());
  EXPECT_TRUE(value1.GetBool());
}

TEST_P(JSONReaderTest, ArrayTrailingCommaNoEmptyElements) {
  // Don't allow empty elements, even if |allow_trailing_comma| is
  // true.
  EXPECT_FALSE(JSONReader::Read("[,]", JSON_ALLOW_TRAILING_COMMAS));
  EXPECT_FALSE(JSONReader::Read("[true,,]", JSON_ALLOW_TRAILING_COMMAS));
  EXPECT_FALSE(JSONReader::Read("[,true,]", JSON_ALLOW_TRAILING_COMMAS));
  EXPECT_FALSE(JSONReader::Read("[true,,false]", JSON_ALLOW_TRAILING_COMMAS));
}

TEST_P(JSONReaderTest, EmptyDictionary) {
  absl::optional<Value> dict_val = JSONReader::Read("{}");
  ASSERT_TRUE(dict_val);
  ASSERT_TRUE(dict_val->is_dict());
}

TEST_P(JSONReaderTest, CompleteDictionary) {
  absl::optional<Value> root1 = JSONReader::Read(
      "{\"number\":9.87654321, \"null\":null , \"\\x53\" : \"str\", \"bool\": "
      "false, \"more\": {} }");
  ASSERT_TRUE(root1);
  const Value::Dict* root1_dict = root1->GetIfDict();
  ASSERT_TRUE(root1_dict);
  auto double_val = root1_dict->FindDouble("number");
  ASSERT_TRUE(double_val);
  EXPECT_DOUBLE_EQ(9.87654321, *double_val);
  const Value* null_val = root1_dict->Find("null");
  ASSERT_TRUE(null_val);
  EXPECT_TRUE(null_val->is_none());
  const std::string* str_val = root1_dict->FindString("S");
  ASSERT_TRUE(str_val);
  EXPECT_EQ("str", *str_val);
  auto bool_val = root1_dict->FindBool("bool");
  ASSERT_TRUE(bool_val);
  ASSERT_FALSE(*bool_val);

  absl::optional<Value> root2 = JSONReader::Read(
      "{\"number\":9.87654321, \"null\":null , \"\\x53\" : \"str\", \"bool\": "
      "false, \"more\": {},}",
      JSON_PARSE_CHROMIUM_EXTENSIONS | JSON_ALLOW_TRAILING_COMMAS);
  ASSERT_TRUE(root2);
  Value::Dict* root2_dict = root2->GetIfDict();
  ASSERT_TRUE(root2_dict);
  EXPECT_EQ(*root1_dict, *root2_dict);

  // Test newline equivalence.
  root2 = JSONReader::Read(
      "{\n"
      "  \"number\":9.87654321,\n"
      "  \"null\":null,\n"
      "  \"\\x53\":\"str\",\n"
      "  \"bool\": false,\n"
      "  \"more\": {},\n"
      "}\n",
      JSON_PARSE_CHROMIUM_EXTENSIONS | JSON_ALLOW_TRAILING_COMMAS);
  ASSERT_TRUE(root2);
  root2_dict = root2->GetIfDict();
  ASSERT_TRUE(root2);
  EXPECT_EQ(*root1_dict, *root2_dict);

  root2 = JSONReader::Read(
      "{\r\n"
      "  \"number\":9.87654321,\r\n"
      "  \"null\":null,\r\n"
      "  \"\\x53\":\"str\",\r\n"
      "  \"bool\": false,\r\n"
      "  \"more\": {},\r\n"
      "}\r\n",
      JSON_PARSE_CHROMIUM_EXTENSIONS | JSON_ALLOW_TRAILING_COMMAS);
  ASSERT_TRUE(root2);
  root2_dict = root2->GetIfDict();
  ASSERT_TRUE(root2_dict);
  EXPECT_EQ(*root1_dict, *root2_dict);
}

TEST_P(JSONReaderTest, NestedDictionaries) {
  absl::optional<Value> root1 = JSONReader::Read(
      "{\"inner\":{\"array\":[true, 3, 4.56, null]},\"false\":false,\"d\":{}}");
  ASSERT_TRUE(root1);
  const base::Value::Dict* root1_dict = root1->GetIfDict();
  ASSERT_TRUE(root1_dict);
  const Value::Dict* inner_dict = root1_dict->FindDict("inner");
  ASSERT_TRUE(inner_dict);
  const Value::List* inner_array = inner_dict->FindList("array");
  ASSERT_TRUE(inner_array);
  EXPECT_EQ(4U, inner_array->size());
  auto bool_value = root1_dict->FindBool("false");
  ASSERT_TRUE(bool_value);
  EXPECT_FALSE(*bool_value);
  inner_dict = root1_dict->FindDict("d");
  EXPECT_TRUE(inner_dict);

  absl::optional<Value> root2 = JSONReader::Read(
      "{\"inner\": {\"array\":[true, 3, 4.56, null] , "
      "},\"false\":false,\"d\":{},}",
      JSON_ALLOW_TRAILING_COMMAS);
  ASSERT_TRUE(root2);
  EXPECT_EQ(*root1_dict, *root2);
}

TEST_P(JSONReaderTest, DictionaryKeysWithPeriods) {
  absl::optional<Value> root =
      JSONReader::Read("{\"a.b\":3,\"c\":2,\"d.e.f\":{\"g.h.i.j\":1}}");
  ASSERT_TRUE(root);
  Value::Dict* root_dict = root->GetIfDict();
  ASSERT_TRUE(root_dict);

  auto integer_value = root_dict->FindInt("a.b");
  ASSERT_TRUE(integer_value);
  EXPECT_EQ(3, *integer_value);
  integer_value = root_dict->FindInt("c");
  ASSERT_TRUE(integer_value);
  EXPECT_EQ(2, *integer_value);
  const Value::Dict* inner_dict = root_dict->FindDict("d.e.f");
  ASSERT_TRUE(inner_dict);
  EXPECT_EQ(1U, inner_dict->size());
  integer_value = inner_dict->FindInt("g.h.i.j");
  ASSERT_TRUE(integer_value);
  EXPECT_EQ(1, *integer_value);

  root = JSONReader::Read("{\"a\":{\"b\":2},\"a.b\":1}");
  ASSERT_TRUE(root);
  root_dict = root->GetIfDict();
  ASSERT_TRUE(root_dict);
  const Value* integer_path_value = root_dict->FindByDottedPath("a.b");
  ASSERT_TRUE(integer_path_value);
  EXPECT_EQ(2, integer_path_value->GetInt());
  integer_value = root_dict->FindInt("a.b");
  ASSERT_TRUE(integer_value);
  EXPECT_EQ(1, *integer_value);
}

TEST_P(JSONReaderTest, DuplicateKeys) {
  absl::optional<Value> root = JSONReader::Read("{\"x\":1,\"x\":2,\"y\":3}");
  ASSERT_TRUE(root);
  const Value::Dict* root_dict = root->GetIfDict();
  ASSERT_TRUE(root_dict);

  auto integer_value = root_dict->FindInt("x");
  ASSERT_TRUE(integer_value);
  EXPECT_EQ(2, *integer_value);
}

TEST_P(JSONReaderTest, InvalidDictionaries) {
  // No closing brace.
  EXPECT_FALSE(JSONReader::Read("{\"a\": true"));

  // Keys must be quoted strings.
  EXPECT_FALSE(JSONReader::Read("{foo:true}"));
  EXPECT_FALSE(JSONReader::Read("{1234: false}"));
  EXPECT_FALSE(JSONReader::Read("{:false}"));
  EXPECT_FALSE(JSONReader::Read("{ , }"));

  // Trailing comma.
  EXPECT_FALSE(JSONReader::Read("{\"a\":true,}"));

  // Too many commas.
  EXPECT_FALSE(JSONReader::Read("{\"a\":true,,\"b\":false}"));
  EXPECT_FALSE(JSONReader::Read("{\"a\":true,,\"b\":false}",
                                JSON_ALLOW_TRAILING_COMMAS));

  // No separator.
  EXPECT_FALSE(JSONReader::Read("{\"a\" \"b\"}"));

  // Lone comma.
  EXPECT_FALSE(JSONReader::Read("{,}"));
  EXPECT_FALSE(JSONReader::Read("{,}", JSON_ALLOW_TRAILING_COMMAS));
  EXPECT_FALSE(JSONReader::Read("{\"a\":true,,}", JSON_ALLOW_TRAILING_COMMAS));
  EXPECT_FALSE(JSONReader::Read("{,\"a\":true}", JSON_ALLOW_TRAILING_COMMAS));
  EXPECT_FALSE(JSONReader::Read("{\"a\":true,,\"b\":false}",
                                JSON_ALLOW_TRAILING_COMMAS));
}

TEST_P(JSONReaderTest, StackOverflow) {
  std::string evil(1000000, '[');
  evil.append(std::string(1000000, ']'));
  EXPECT_FALSE(JSONReader::Read(evil));

  // A few thousand adjacent lists is fine.
  std::string not_evil("[");
  not_evil.reserve(15010);
  for (int i = 0; i < 5000; ++i)
    not_evil.append("[],");
  not_evil.append("[]]");
  absl::optional<Value> value = JSONReader::Read(not_evil);
  ASSERT_TRUE(value);
  Value::List* list = value->GetIfList();
  ASSERT_TRUE(list);
  EXPECT_EQ(5001U, list->size());
}

TEST_P(JSONReaderTest, UTF8Input) {
  absl::optional<Value> root = JSONReader::Read("\"\xe7\xbd\x91\xe9\xa1\xb5\"");
  ASSERT_TRUE(root);
  ASSERT_TRUE(root->is_string());
  const std::string& str_val = root->GetString();
  EXPECT_EQ(L"\x7f51\x9875", UTF8ToWide(str_val));

  root = JSONReader::Read("{\"path\": \"/tmp/\xc3\xa0\xc3\xa8\xc3\xb2.png\"}");
  ASSERT_TRUE(root);
  const Value::Dict* root_dict = root->GetIfDict();
  ASSERT_TRUE(root_dict);
  const std::string* maybe_string = root_dict->FindString("path");
  ASSERT_TRUE(maybe_string);
  EXPECT_EQ("/tmp/\xC3\xA0\xC3\xA8\xC3\xB2.png", *maybe_string);

  // JSON can encode non-characters.
  const char* const noncharacters[] = {
      "\"\xEF\xB7\x90\"",      // U+FDD0
      "\"\xEF\xB7\x9F\"",      // U+FDDF
      "\"\xEF\xB7\xAF\"",      // U+FDEF
      "\"\xEF\xBF\xBE\"",      // U+FFFE
      "\"\xEF\xBF\xBF\"",      // U+FFFF
      "\"\xF0\x9F\xBF\xBE\"",  // U+01FFFE
      "\"\xF0\x9F\xBF\xBF\"",  // U+01FFFF
      "\"\xF0\xAF\xBF\xBE\"",  // U+02FFFE
      "\"\xF0\xAF\xBF\xBF\"",  // U+02FFFF
      "\"\xF0\xBF\xBF\xBE\"",  // U+03FFFE
      "\"\xF0\xBF\xBF\xBF\"",  // U+03FFFF
      "\"\xF1\x8F\xBF\xBE\"",  // U+04FFFE
      "\"\xF1\x8F\xBF\xBF\"",  // U+04FFFF
      "\"\xF1\x9F\xBF\xBE\"",  // U+05FFFE
      "\"\xF1\x9F\xBF\xBF\"",  // U+05FFFF
      "\"\xF1\xAF\xBF\xBE\"",  // U+06FFFE
      "\"\xF1\xAF\xBF\xBF\"",  // U+06FFFF
      "\"\xF1\xBF\xBF\xBE\"",  // U+07FFFE
      "\"\xF1\xBF\xBF\xBF\"",  // U+07FFFF
      "\"\xF2\x8F\xBF\xBE\"",  // U+08FFFE
      "\"\xF2\x8F\xBF\xBF\"",  // U+08FFFF
      "\"\xF2\x9F\xBF\xBE\"",  // U+09FFFE
      "\"\xF2\x9F\xBF\xBF\"",  // U+09FFFF
      "\"\xF2\xAF\xBF\xBE\"",  // U+0AFFFE
      "\"\xF2\xAF\xBF\xBF\"",  // U+0AFFFF
      "\"\xF2\xBF\xBF\xBE\"",  // U+0BFFFE
      "\"\xF2\xBF\xBF\xBF\"",  // U+0BFFFF
      "\"\xF3\x8F\xBF\xBE\"",  // U+0CFFFE
      "\"\xF3\x8F\xBF\xBF\"",  // U+0CFFFF
      "\"\xF3\x9F\xBF\xBE\"",  // U+0DFFFE
      "\"\xF3\x9F\xBF\xBF\"",  // U+0DFFFF
      "\"\xF3\xAF\xBF\xBE\"",  // U+0EFFFE
      "\"\xF3\xAF\xBF\xBF\"",  // U+0EFFFF
      "\"\xF3\xBF\xBF\xBE\"",  // U+0FFFFE
      "\"\xF3\xBF\xBF\xBF\"",  // U+0FFFFF
      "\"\xF4\x8F\xBF\xBE\"",  // U+10FFFE
      "\"\xF4\x8F\xBF\xBF\"",  // U+10FFFF
  };
  for (auto* noncharacter : noncharacters) {
    root = JSONReader::Read(noncharacter);
    ASSERT_TRUE(root);
    ASSERT_TRUE(root->is_string());
    EXPECT_EQ(std::string(noncharacter + 1, strlen(noncharacter) - 2),
              root->GetString());
  }
}

TEST_P(JSONReaderTest, InvalidUTF8Input) {
  EXPECT_FALSE(JSONReader::Read("\"345\xb0\xa1\xb0\xa2\""));
  EXPECT_FALSE(JSONReader::Read("\"123\xc0\x81\""));
  EXPECT_FALSE(JSONReader::Read("\"abc\xc0\xae\""));
}

TEST_P(JSONReaderTest, UTF16Escapes) {
  absl::optional<Value> root = JSONReader::Read("\"\\u20ac3,14\"");
  ASSERT_TRUE(root);
  ASSERT_TRUE(root->is_string());
  EXPECT_EQ(
      "\xe2\x82\xac"
      "3,14",
      root->GetString());

  root = JSONReader::Read("\"\\ud83d\\udca9\\ud83d\\udc6c\"");
  ASSERT_TRUE(root);
  ASSERT_TRUE(root->is_string());
  EXPECT_EQ("\xf0\x9f\x92\xa9\xf0\x9f\x91\xac", root->GetString());
}

TEST_P(JSONReaderTest, InvalidUTF16Escapes) {
  const char* const cases[] = {
      "\"\\u123\"",          // Invalid scalar.
      "\"\\ud83d\"",         // Invalid scalar.
      "\"\\u$%@!\"",         // Invalid scalar.
      "\"\\uzz89\"",         // Invalid scalar.
      "\"\\ud83d\\udca\"",   // Invalid lower surrogate.
      "\"\\ud83d\\ud83d\"",  // Invalid lower surrogate.
      "\"\\ud83d\\uaaaZ\"",  // Invalid lower surrogate.
      "\"\\ud83foo\"",       // No lower surrogate.
      "\"\\ud83d\\foo\"",    // No lower surrogate.
      "\"\\ud83\\foo\"",     // Invalid upper surrogate.
      "\"\\ud83d\\u1\"",     // No lower surrogate.
      "\"\\ud83\\u1\"",      // Invalid upper surrogate.
  };
  absl::optional<Value> root;
  for (auto* i : cases) {
    root = JSONReader::Read(i);
    EXPECT_FALSE(root) << i;
  }
}

TEST_P(JSONReaderTest, LiteralRoots) {
  absl::optional<Value> root = JSONReader::Read("null");
  ASSERT_TRUE(root);
  EXPECT_TRUE(root->is_none());

  root = JSONReader::Read("true");
  ASSERT_TRUE(root);
  ASSERT_TRUE(root->is_bool());
  EXPECT_TRUE(root->GetBool());

  root = JSONReader::Read("10");
  ASSERT_TRUE(root);
  ASSERT_TRUE(root->is_int());
  EXPECT_EQ(10, root->GetInt());

  root = JSONReader::Read("\"root\"");
  ASSERT_TRUE(root);
  ASSERT_TRUE(root->is_string());
  EXPECT_EQ("root", root->GetString());
}

<<<<<<< HEAD
TEST(JSONReaderTest, DISABLED_ReadFromFile) {
=======
TEST_P(JSONReaderTest, ReadFromFile) {
>>>>>>> 830d3bf8
  FilePath path;
  ASSERT_TRUE(PathService::Get(base::DIR_TEST_DATA, &path));
  path = path.AppendASCII("json");
  ASSERT_TRUE(base::PathExists(path));

  std::string input;
  ASSERT_TRUE(ReadFileToString(path.AppendASCII("bom_feff.json"), &input));

  EXPECT_THAT(
      JSONReader::ReadAndReturnValueWithError(input),
      base::test::ValueIs(::testing::Property(&base::Value::is_dict, true)));
}

// Tests that the root of a JSON object can be deleted safely while its
// children outlive it.
TEST_P(JSONReaderTest, StringOptimizations) {
  Value dict_literal_0;
  Value dict_literal_1;
  Value dict_string_0;
  Value dict_string_1;
  Value list_value_0;
  Value list_value_1;

  {
    absl::optional<Value> root = JSONReader::Read(
        "{"
        "  \"test\": {"
        "    \"foo\": true,"
        "    \"bar\": 3.14,"
        "    \"baz\": \"bat\","
        "    \"moo\": \"cow\""
        "  },"
        "  \"list\": ["
        "    \"a\","
        "    \"b\""
        "  ]"
        "}",
        JSON_PARSE_RFC);
    ASSERT_TRUE(root);
    Value::Dict* root_dict = root->GetIfDict();
    ASSERT_TRUE(root_dict);

    Value::Dict* dict = root_dict->FindDict("test");
    ASSERT_TRUE(dict);
    Value::List* list = root_dict->FindList("list");
    ASSERT_TRUE(list);

    Value* to_move = dict->Find("foo");
    ASSERT_TRUE(to_move);
    dict_literal_0 = std::move(*to_move);
    to_move = dict->Find("bar");
    ASSERT_TRUE(to_move);
    dict_literal_1 = std::move(*to_move);
    to_move = dict->Find("baz");
    ASSERT_TRUE(to_move);
    dict_string_0 = std::move(*to_move);
    to_move = dict->Find("moo");
    ASSERT_TRUE(to_move);
    dict_string_1 = std::move(*to_move);
    ASSERT_TRUE(dict->Remove("foo"));
    ASSERT_TRUE(dict->Remove("bar"));
    ASSERT_TRUE(dict->Remove("baz"));
    ASSERT_TRUE(dict->Remove("moo"));

    ASSERT_EQ(2u, list->size());
    list_value_0 = std::move((*list)[0]);
    list_value_1 = std::move((*list)[1]);
    list->clear();
  }

  ASSERT_TRUE(dict_literal_0.is_bool());
  EXPECT_TRUE(dict_literal_0.GetBool());

  ASSERT_TRUE(dict_literal_1.is_double());
  EXPECT_EQ(3.14, dict_literal_1.GetDouble());

  ASSERT_TRUE(dict_string_0.is_string());
  EXPECT_EQ("bat", dict_string_0.GetString());

  ASSERT_TRUE(dict_string_1.is_string());
  EXPECT_EQ("cow", dict_string_1.GetString());

  ASSERT_TRUE(list_value_0.is_string());
  EXPECT_EQ("a", list_value_0.GetString());
  ASSERT_TRUE(list_value_1.is_string());
  EXPECT_EQ("b", list_value_1.GetString());
}

// A smattering of invalid JSON designed to test specific portions of the
// parser implementation against buffer overflow. Best run with DCHECKs so
// that the one in NextChar fires.
TEST_P(JSONReaderTest, InvalidSanity) {
  const char* const kInvalidJson[] = {
      "/* test *", "{\"foo\"", "{\"foo\":", "  [", "\"\\u123g\"", "{\n\"eh:\n}",
  };

  for (size_t i = 0; i < std::size(kInvalidJson); ++i) {
    LOG(INFO) << "Sanity test " << i << ": <" << kInvalidJson[i] << ">";
    auto root = JSONReader::ReadAndReturnValueWithError(kInvalidJson[i]);
    EXPECT_FALSE(root.has_value());
    EXPECT_NE("", root.error().message);
  }
}

TEST_P(JSONReaderTest, IllegalTrailingNull) {
  const char json[] = {'"', 'n', 'u', 'l', 'l', '"', '\0'};
  std::string json_string(json, sizeof(json));
  auto root = JSONReader::ReadAndReturnValueWithError(json_string);
  EXPECT_FALSE(root.has_value());
  EXPECT_NE("", root.error().message);
}

TEST_P(JSONReaderTest, ASCIIControlCodes) {
  // A literal NUL byte or a literal new line, in a JSON string, should be
  // rejected. RFC 8259 section 7 says "the characters that MUST be escaped
  // [include]... the control characters (U+0000 through U+001F)".
  //
  // Nonetheless, we accept them, for backwards compatibility.
  const char json[] = {'"', 'a', '\0', 'b', '\n', 'c', '"'};
  absl::optional<Value> root =
      JSONReader::Read(std::string(json, sizeof(json)));
  ASSERT_TRUE(root);
  ASSERT_TRUE(root->is_string());
  EXPECT_EQ(5u, root->GetString().length());
}

TEST_P(JSONReaderTest, MaxNesting) {
  std::string json(R"({"outer": { "inner": {"foo": true}}})");
  EXPECT_FALSE(JSONReader::Read(json, JSON_PARSE_RFC, 3));
  EXPECT_TRUE(JSONReader::Read(json, JSON_PARSE_RFC, 4));
}

TEST_P(JSONReaderTest, Decode4ByteUtf8Char) {
  // kUtf8Data contains a 4 byte unicode character (a smiley!) that JSONReader
  // should be able to handle. The UTF-8 encoding of U+1F607 SMILING FACE WITH
  // HALO is "\xF0\x9F\x98\x87".
  const char kUtf8Data[] = "[\"😇\",[],[],[],{\"google:suggesttype\":[]}]";
  absl::optional<Value> root = JSONReader::Read(kUtf8Data, JSON_PARSE_RFC);
  ASSERT_TRUE(root);
  Value::List* list = root->GetIfList();
  ASSERT_TRUE(list);
  ASSERT_EQ(5u, list->size());
  ASSERT_TRUE((*list)[0].is_string());
  EXPECT_EQ("\xF0\x9F\x98\x87", (*list)[0].GetString());
}

TEST_P(JSONReaderTest, DecodeUnicodeNonCharacter) {
  // Tests Unicode code points (encoded as escaped UTF-16) that are not valid
  // characters.
  EXPECT_TRUE(JSONReader::Read("[\"\\uFDD0\"]"));         // U+FDD0
  EXPECT_TRUE(JSONReader::Read("[\"\\uFDDF\"]"));         // U+FDDF
  EXPECT_TRUE(JSONReader::Read("[\"\\uFDEF\"]"));         // U+FDEF
  EXPECT_TRUE(JSONReader::Read("[\"\\uFFFE\"]"));         // U+FFFE
  EXPECT_TRUE(JSONReader::Read("[\"\\uFFFF\"]"));         // U+FFFF
  EXPECT_TRUE(JSONReader::Read("[\"\\uD83F\\uDFFE\"]"));  // U+01FFFE
  EXPECT_TRUE(JSONReader::Read("[\"\\uD83F\\uDFFF\"]"));  // U+01FFFF
  EXPECT_TRUE(JSONReader::Read("[\"\\uD87F\\uDFFE\"]"));  // U+02FFFE
  EXPECT_TRUE(JSONReader::Read("[\"\\uD87F\\uDFFF\"]"));  // U+02FFFF
  EXPECT_TRUE(JSONReader::Read("[\"\\uD8BF\\uDFFE\"]"));  // U+03FFFE
  EXPECT_TRUE(JSONReader::Read("[\"\\uD8BF\\uDFFF\"]"));  // U+03FFFF
  EXPECT_TRUE(JSONReader::Read("[\"\\uD8FF\\uDFFE\"]"));  // U+04FFFE
  EXPECT_TRUE(JSONReader::Read("[\"\\uD8FF\\uDFFF\"]"));  // U+04FFFF
  EXPECT_TRUE(JSONReader::Read("[\"\\uD93F\\uDFFE\"]"));  // U+05FFFE
  EXPECT_TRUE(JSONReader::Read("[\"\\uD93F\\uDFFF\"]"));  // U+05FFFF
  EXPECT_TRUE(JSONReader::Read("[\"\\uD97F\\uDFFE\"]"));  // U+06FFFE
  EXPECT_TRUE(JSONReader::Read("[\"\\uD97F\\uDFFF\"]"));  // U+06FFFF
  EXPECT_TRUE(JSONReader::Read("[\"\\uD9BF\\uDFFE\"]"));  // U+07FFFE
  EXPECT_TRUE(JSONReader::Read("[\"\\uD9BF\\uDFFF\"]"));  // U+07FFFF
  EXPECT_TRUE(JSONReader::Read("[\"\\uD9FF\\uDFFE\"]"));  // U+08FFFE
  EXPECT_TRUE(JSONReader::Read("[\"\\uD9FF\\uDFFF\"]"));  // U+08FFFF
  EXPECT_TRUE(JSONReader::Read("[\"\\uDA3F\\uDFFE\"]"));  // U+09FFFE
  EXPECT_TRUE(JSONReader::Read("[\"\\uDA3F\\uDFFF\"]"));  // U+09FFFF
  EXPECT_TRUE(JSONReader::Read("[\"\\uDA7F\\uDFFE\"]"));  // U+0AFFFE
  EXPECT_TRUE(JSONReader::Read("[\"\\uDA7F\\uDFFF\"]"));  // U+0AFFFF
  EXPECT_TRUE(JSONReader::Read("[\"\\uDABF\\uDFFE\"]"));  // U+0BFFFE
  EXPECT_TRUE(JSONReader::Read("[\"\\uDABF\\uDFFF\"]"));  // U+0BFFFF
  EXPECT_TRUE(JSONReader::Read("[\"\\uDAFF\\uDFFE\"]"));  // U+0CFFFE
  EXPECT_TRUE(JSONReader::Read("[\"\\uDAFF\\uDFFF\"]"));  // U+0CFFFF
  EXPECT_TRUE(JSONReader::Read("[\"\\uDB3F\\uDFFE\"]"));  // U+0DFFFE
  EXPECT_TRUE(JSONReader::Read("[\"\\uDB3F\\uDFFF\"]"));  // U+0DFFFF
  EXPECT_TRUE(JSONReader::Read("[\"\\uDB7F\\uDFFE\"]"));  // U+0EFFFE
  EXPECT_TRUE(JSONReader::Read("[\"\\uDB7F\\uDFFF\"]"));  // U+0EFFFF
  EXPECT_TRUE(JSONReader::Read("[\"\\uDBBF\\uDFFE\"]"));  // U+0FFFFE
  EXPECT_TRUE(JSONReader::Read("[\"\\uDBBF\\uDFFF\"]"));  // U+0FFFFF
  EXPECT_TRUE(JSONReader::Read("[\"\\uDBFF\\uDFFE\"]"));  // U+10FFFE
  EXPECT_TRUE(JSONReader::Read("[\"\\uDBFF\\uDFFF\"]"));  // U+10FFFF
}

TEST_P(JSONReaderTest, DecodeNegativeEscapeSequence) {
  EXPECT_FALSE(JSONReader::Read("[\"\\x-A\"]"));
  EXPECT_FALSE(JSONReader::Read("[\"\\u-00A\"]"));
}

// Verifies invalid code points are replaced.
TEST_P(JSONReaderTest, ReplaceInvalidCharacters) {
  // U+D800 is a lone high surrogate.
  const std::string invalid_high = "\"\xED\xA0\x80\"";
  absl::optional<Value> value =
      JSONReader::Read(invalid_high, JSON_REPLACE_INVALID_CHARACTERS);
  ASSERT_TRUE(value);
  ASSERT_TRUE(value->is_string());
  // Expect three U+FFFD (one for each UTF-8 byte in the invalid code point).
  EXPECT_EQ("\xEF\xBF\xBD\xEF\xBF\xBD\xEF\xBF\xBD", value->GetString());

  // U+DFFF is a lone low surrogate.
  const std::string invalid_low = "\"\xED\xBF\xBF\"";
  value = JSONReader::Read(invalid_low, JSON_REPLACE_INVALID_CHARACTERS);
  ASSERT_TRUE(value);
  ASSERT_TRUE(value->is_string());
  // Expect three U+FFFD (one for each UTF-8 byte in the invalid code point).
  EXPECT_EQ("\xEF\xBF\xBD\xEF\xBF\xBD\xEF\xBF\xBD", value->GetString());
}

TEST_P(JSONReaderTest, ReplaceInvalidUTF16EscapeSequence) {
  // U+D800 is a lone high surrogate.
  const std::string invalid_high = "\"_\\uD800_\"";
  absl::optional<Value> value =
      JSONReader::Read(invalid_high, JSON_REPLACE_INVALID_CHARACTERS);
  ASSERT_TRUE(value);
  ASSERT_TRUE(value->is_string());
  EXPECT_EQ("_\xEF\xBF\xBD_", value->GetString());

  // U+DFFF is a lone low surrogate.
  const std::string invalid_low = "\"_\\uDFFF_\"";
  value = JSONReader::Read(invalid_low, JSON_REPLACE_INVALID_CHARACTERS);
  ASSERT_TRUE(value);
  ASSERT_TRUE(value->is_string());
  EXPECT_EQ("_\xEF\xBF\xBD_", value->GetString());
}

TEST_P(JSONReaderTest, ParseNumberErrors) {
  const struct {
    const char* input;
    bool parse_success;
    double value;
  } kCases[] = {
      // clang-format off
      {"1", true, 1},
      {"2.", false, 0},
      {"42", true, 42},
      {"6e", false, 0},
      {"43e2", true, 4300},
      {"43e-", false, 0},
      {"9e-3", true, 0.009},
      {"2e+", false, 0},
      {"2e+2", true, 200},
      // clang-format on
  };

  for (unsigned int i = 0; i < std::size(kCases); ++i) {
    auto test_case = kCases[i];
    SCOPED_TRACE(StringPrintf("case %u: \"%s\"", i, test_case.input));

    std::unique_ptr<char[]> input_owner;
    StringPiece input =
        MakeNotNullTerminatedInput(test_case.input, &input_owner);

    absl::optional<Value> result = JSONReader::Read(input);
    EXPECT_EQ(test_case.parse_success, result.has_value());

    if (!result)
      continue;

    ASSERT_TRUE(result->is_double() || result->is_int());
    EXPECT_EQ(test_case.value, result->GetDouble());
  }
}

TEST_P(JSONReaderTest, UnterminatedInputs) {
  const char* const kCases[] = {
      // clang-format off
      "/",
      "//",
      "/*",
      "\"xxxxxx",
      "\"",
      "{   ",
      "[\t",
      "tru",
      "fals",
      "nul",
      "\"\\x",
      "\"\\x2",
      "\"\\u123",
      "\"\\uD803\\u",
      "\"\\",
      "\"\\/",
      // clang-format on
  };

  for (unsigned int i = 0; i < std::size(kCases); ++i) {
    auto* test_case = kCases[i];
    SCOPED_TRACE(StringPrintf("case %u: \"%s\"", i, test_case));

    std::unique_ptr<char[]> input_owner;
    StringPiece input = MakeNotNullTerminatedInput(test_case, &input_owner);

    EXPECT_FALSE(JSONReader::Read(input));
  }
}

TEST_P(JSONReaderTest, LineColumnCounting) {
  const struct {
    const char* input;
    int error_line;
    int error_column;
  } kCases[] = {
      // For all but the "q_is_not_etc" case, the error (indicated by ^ in the
      // comments) is seeing a digit when expecting ',' or ']'.
      {
          // Line and column counts are 1-based, not 0-based.
          "q_is_not_the_start_of_any_valid_JSON_token",
          1,
          1,
      },
      {
          "[2,4,6 8",
          // -----^
          1,
          8,
      },
      {
          "[2,4,6\t8",
          // ------^
          1,
          8,
      },
      {
          "[2,4,6\n8",
          // ------^
          2,
          1,
      },
      {
          "[\n0,\n1,\n2,\n3,4,5,6 7,\n8,\n9\n]",
          // ---------------------^
          5,
          9,
      },
      {
          // Same as the previous example, but with "\r\n"s instead of "\n"s.
          "[\r\n0,\r\n1,\r\n2,\r\n3,4,5,6 7,\r\n8,\r\n9\r\n]",
          // -----------------------------^
          5,
          9,
      },
      // The JSON spec forbids unescaped ASCII control characters (including
      // line breaks) within a string, but our implementation is more lenient.
      {
          "[\"3\n1\" 4",
          // --------^
          2,
          4,
      },
      {
          "[\"3\r\n1\" 4",
          // ----------^
          2,
          4,
      },
  };

  for (unsigned int i = 0; i < std::size(kCases); ++i) {
    auto test_case = kCases[i];
    SCOPED_TRACE(StringPrintf("case %u: \"%s\"", i, test_case.input));

    auto root = JSONReader::ReadAndReturnValueWithError(
        test_case.input, JSON_PARSE_RFC | JSON_ALLOW_CONTROL_CHARS);
    EXPECT_FALSE(root.has_value());
    EXPECT_EQ(test_case.error_line, root.error().line);
    EXPECT_EQ(test_case.error_column, root.error().column);
  }
}

TEST_P(JSONReaderTest, ChromiumExtensions) {
  // All of these cases should parse with JSON_PARSE_CHROMIUM_EXTENSIONS but
  // fail with JSON_PARSE_RFC.
  const struct {
    // The JSON input.
    const char* input;
    // What JSON_* option permits this extension.
    int option;
  } kCases[] = {
      {"{ /* comment */ \"foo\": 3 }", JSON_ALLOW_COMMENTS},
      {"{ // comment\n \"foo\": 3 }", JSON_ALLOW_COMMENTS},
      {"[\"\\xAB\"]", JSON_ALLOW_X_ESCAPES},
      {"[\"\b\"]", JSON_ALLOW_CONTROL_CHARS},
      {"[\"\f\"]", JSON_ALLOW_CONTROL_CHARS},
      {"[\"\n\"]", JSON_ALLOW_CONTROL_CHARS},
      {"[\"\r\"]", JSON_ALLOW_CONTROL_CHARS},
      {"[\"\t\"]", JSON_ALLOW_CONTROL_CHARS},
      {"[\"\v\"]", JSON_ALLOW_CONTROL_CHARS},
      {"[\"\\v\"]", JSON_ALLOW_VERT_TAB},
  };

  for (size_t i = 0; i < std::size(kCases); ++i) {
    SCOPED_TRACE(testing::Message() << "case " << i);
    const auto& test_case = kCases[i];

    auto result = JSONReader::ReadAndReturnValueWithError(test_case.input,
                                                          JSON_PARSE_RFC);
    EXPECT_FALSE(result.has_value());

    result = JSONReader::ReadAndReturnValueWithError(
        test_case.input, JSON_PARSE_RFC | test_case.option);
    EXPECT_TRUE(result.has_value());

    result = JSONReader::ReadAndReturnValueWithError(
        test_case.input, JSON_PARSE_CHROMIUM_EXTENSIONS);
    EXPECT_TRUE(result.has_value());

    result = JSONReader::ReadAndReturnValueWithError(
        test_case.input, JSON_PARSE_CHROMIUM_EXTENSIONS & ~test_case.option);
    EXPECT_FALSE(result.has_value());
  }
}

TEST_P(JSONReaderTest, UsingRust) {
  ASSERT_EQ(JSONReader::UsingRust(), using_rust_);
}

INSTANTIATE_TEST_SUITE_P(All,
                         JSONReaderTest,
#if BUILDFLAG(BUILD_RUST_JSON_READER)
                         testing::Bool(),
#else   // BUILDFLAG(BUILD_RUST_JSON_READER)
                         testing::Values(false),
#endif  // BUILDFLAG(BUILD_RUST_JSON_READER)
                         [](const testing::TestParamInfo<bool>& info) {
                           return info.param ? "Rust" : "Cpp";
                         });

}  // namespace base<|MERGE_RESOLUTION|>--- conflicted
+++ resolved
@@ -734,11 +734,7 @@
   EXPECT_EQ("root", root->GetString());
 }
 
-<<<<<<< HEAD
-TEST(JSONReaderTest, DISABLED_ReadFromFile) {
-=======
 TEST_P(JSONReaderTest, ReadFromFile) {
->>>>>>> 830d3bf8
   FilePath path;
   ASSERT_TRUE(PathService::Get(base::DIR_TEST_DATA, &path));
   path = path.AppendASCII("json");
