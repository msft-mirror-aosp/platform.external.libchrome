--- conflicted
+++ resolved
@@ -13,11 +13,7 @@
 
 namespace base {
 
-<<<<<<< HEAD
-#if !defined(OS_ANDROID) && !defined(__ANDROID_HOST__)
-=======
-#if !BUILDFLAG(IS_ANDROID)
->>>>>>> 0902557a
+#if !BUILDFLAG(IS_ANDROID) && !defined(__ANDROID_HOST__)
 Process SpawnMultiProcessTestChild(const std::string& procname,
                                    const CommandLine& base_command_line,
                                    const LaunchOptions& options) {
@@ -43,11 +39,7 @@
   return process.Terminate(exit_code, wait);
 }
 
-<<<<<<< HEAD
-#endif  // !OS_ANDROID && !__ANDROID_HOST__
-=======
-#endif  // !BUILDFLAG(IS_ANDROID)
->>>>>>> 0902557a
+#endif  // !BUILDFLAG(IS_ANDROID) && !__ANDROID_HOST__
 
 CommandLine GetMultiProcessTestChildBaseCommandLine() {
   base::ScopedAllowBlockingForTesting allow_blocking;
