// Copyright (c) 2011 The Chromium Authors. All rights reserved.
// Use of this source code is governed by a BSD-style license that can be
// found in the LICENSE file.

#include "base/build_time.h"
#if !defined(DONT_EMBED_BUILD_METADATA)
#include "base/generated_build_date.h"
#endif
#include "base/time/time.h"

#include "testing/gtest/include/gtest/gtest.h"

TEST(BuildTime, DateLooksValid) {
#if !defined(DONT_EMBED_BUILD_METADATA)
  char build_date[] = BUILD_DATE;
#else
  char build_date[] = "Sep 02 2008 05:00:00";
#endif

  EXPECT_EQ(20u, strlen(build_date));
  EXPECT_EQ(' ', build_date[3]);
  EXPECT_EQ(' ', build_date[6]);
  EXPECT_EQ(' ', build_date[11]);
  EXPECT_EQ('0', build_date[12]);
  EXPECT_EQ('5', build_date[13]);
  EXPECT_EQ(':', build_date[14]);
  EXPECT_EQ('0', build_date[15]);
  EXPECT_EQ('0', build_date[16]);
  EXPECT_EQ(':', build_date[17]);
  EXPECT_EQ('0', build_date[18]);
  EXPECT_EQ('0', build_date[19]);
}

TEST(BuildTime, InThePast) {
  EXPECT_LT(base::GetBuildTime(), base::Time::Now());
  EXPECT_LT(base::GetBuildTime(), base::Time::NowFromSystemTime());
<<<<<<< HEAD
}

#if !defined(DONT_EMBED_BUILD_METADATA)
TEST(BuildTime, NotTooFar) {
  // BuildTime must be less than 45 days old.
  base::Time cutoff(base::Time::Now() - base::TimeDelta::FromDays(45));
  EXPECT_GT(base::GetBuildTime(), cutoff);
}
#endif
=======
}
>>>>>>> 097fe669
<|MERGE_RESOLUTION|>--- conflicted
+++ resolved
@@ -34,16 +34,4 @@
 TEST(BuildTime, InThePast) {
   EXPECT_LT(base::GetBuildTime(), base::Time::Now());
   EXPECT_LT(base::GetBuildTime(), base::Time::NowFromSystemTime());
-<<<<<<< HEAD
-}
-
-#if !defined(DONT_EMBED_BUILD_METADATA)
-TEST(BuildTime, NotTooFar) {
-  // BuildTime must be less than 45 days old.
-  base::Time cutoff(base::Time::Now() - base::TimeDelta::FromDays(45));
-  EXPECT_GT(base::GetBuildTime(), cutoff);
-}
-#endif
-=======
-}
->>>>>>> 097fe669
+}