--- conflicted
+++ resolved
@@ -416,7 +416,7 @@
   CHECK_EQ(settings.logging_dest & ~(LOG_TO_SYSTEM_DEBUG_LOG | LOG_TO_STDERR),
            0u);
 #endif
-<<<<<<< HEAD
+
   if (base::CommandLine::InitializedForCurrentProcess()) {
     base::CommandLine* command_line = base::CommandLine::ForCurrentProcess();
     // Don't bother initializing |g_vlog_info| unless we use one of the
@@ -434,24 +434,6 @@
                        command_line->GetSwitchValueASCII(switches::kVModule),
                        &g_min_log_level);
     }
-=======
-
-  base::CommandLine* command_line = base::CommandLine::ForCurrentProcess();
-  // Don't bother initializing |g_vlog_info| unless we use one of the
-  // vlog switches.
-  if (command_line->HasSwitch(switches::kV) ||
-      command_line->HasSwitch(switches::kVModule)) {
-    // NOTE: If |g_vlog_info| has already been initialized, it might be in use
-    // by another thread. Don't delete the old VLogInfo, just create a second
-    // one. We keep track of both to avoid memory leak warnings.
-    CHECK(!g_vlog_info_prev);
-    g_vlog_info_prev = g_vlog_info;
-
-    g_vlog_info =
-        new VlogInfo(command_line->GetSwitchValueASCII(switches::kV),
-                     command_line->GetSwitchValueASCII(switches::kVModule),
-                     &g_min_log_level);
->>>>>>> e13ed00f
   }
 
   g_logging_destination = settings.logging_dest;
