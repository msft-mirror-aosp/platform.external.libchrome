// Copyright 2013 The Chromium Authors. All rights reserved.
// Use of this source code is governed by a BSD-style license that can be
// found in the LICENSE file.

#include "base/process/process_metrics.h"

#include <stddef.h>
#include <stdint.h>

#include <sstream>
#include <string>
#include <vector>

#include "base/bind.h"
#include "base/command_line.h"
#include "base/files/file.h"
#include "base/files/file_util.h"
#include "base/files/scoped_temp_dir.h"
#include "base/macros.h"
#include "base/memory/shared_memory_mapping.h"
#include "base/memory/writable_shared_memory_region.h"
#include "base/strings/string_number_conversions.h"
#include "base/strings/stringprintf.h"
#include "base/system/sys_info.h"
#include "base/test/multiprocess_test.h"
#include "base/threading/thread.h"
#include "build/build_config.h"
#include "testing/gtest/include/gtest/gtest.h"
#include "testing/multiprocess_func_list.h"

#if defined(OS_MACOSX)
#include <sys/mman.h>
#endif

namespace base {
namespace debug {

#if defined(OS_LINUX) || defined(OS_CHROMEOS) || defined(OS_WIN)
namespace {

void BusyWork(std::vector<std::string>* vec) {
  int64_t test_value = 0;
  for (int i = 0; i < 100000; ++i) {
    ++test_value;
    vec->push_back(NumberToString(test_value));
  }
}

}  // namespace
#endif  // defined(OS_LINUX) || defined(OS_CHROMEOS)

// Tests for SystemMetrics.
// Exists as a class so it can be a friend of SystemMetrics.
class SystemMetricsTest : public testing::Test {
 public:
  SystemMetricsTest() = default;

 private:
  DISALLOW_COPY_AND_ASSIGN(SystemMetricsTest);
};

#if defined(OS_LINUX) || defined(OS_ANDROID)
TEST_F(SystemMetricsTest, IsValidDiskName) {
  const char invalid_input1[] = "";
  const char invalid_input2[] = "s";
  const char invalid_input3[] = "sdz+";
  const char invalid_input4[] = "hda0";
  const char invalid_input5[] = "mmcbl";
  const char invalid_input6[] = "mmcblka";
  const char invalid_input7[] = "mmcblkb";
  const char invalid_input8[] = "mmmblk0";

  EXPECT_FALSE(IsValidDiskName(invalid_input1));
  EXPECT_FALSE(IsValidDiskName(invalid_input2));
  EXPECT_FALSE(IsValidDiskName(invalid_input3));
  EXPECT_FALSE(IsValidDiskName(invalid_input4));
  EXPECT_FALSE(IsValidDiskName(invalid_input5));
  EXPECT_FALSE(IsValidDiskName(invalid_input6));
  EXPECT_FALSE(IsValidDiskName(invalid_input7));
  EXPECT_FALSE(IsValidDiskName(invalid_input8));

  const char valid_input1[] = "sda";
  const char valid_input2[] = "sdaaaa";
  const char valid_input3[] = "hdz";
  const char valid_input4[] = "mmcblk0";
  const char valid_input5[] = "mmcblk999";

  EXPECT_TRUE(IsValidDiskName(valid_input1));
  EXPECT_TRUE(IsValidDiskName(valid_input2));
  EXPECT_TRUE(IsValidDiskName(valid_input3));
  EXPECT_TRUE(IsValidDiskName(valid_input4));
  EXPECT_TRUE(IsValidDiskName(valid_input5));
}

TEST_F(SystemMetricsTest, ParseMeminfo) {
  SystemMemoryInfoKB meminfo;
  const char invalid_input1[] = "abc";
  const char invalid_input2[] = "MemTotal:";
  // Partial file with no MemTotal
  const char invalid_input3[] =
      "MemFree:         3913968 kB\n"
      "Buffers:         2348340 kB\n"
      "Cached:         49071596 kB\n"
      "SwapCached:           12 kB\n"
      "Active:         36393900 kB\n"
      "Inactive:       21221496 kB\n"
      "Active(anon):    5674352 kB\n"
      "Inactive(anon):   633992 kB\n";
  EXPECT_FALSE(ParseProcMeminfo(invalid_input1, &meminfo));
  EXPECT_FALSE(ParseProcMeminfo(invalid_input2, &meminfo));
  EXPECT_FALSE(ParseProcMeminfo(invalid_input3, &meminfo));

  const char valid_input1[] =
      "MemTotal:        3981504 kB\n"
      "MemFree:          140764 kB\n"
      "MemAvailable:     535413 kB\n"
      "Buffers:          116480 kB\n"
      "Cached:           406160 kB\n"
      "SwapCached:        21304 kB\n"
      "Active:          3152040 kB\n"
      "Inactive:         472856 kB\n"
      "Active(anon):    2972352 kB\n"
      "Inactive(anon):   270108 kB\n"
      "Active(file):     179688 kB\n"
      "Inactive(file):   202748 kB\n"
      "Unevictable:           0 kB\n"
      "Mlocked:               0 kB\n"
      "SwapTotal:       5832280 kB\n"
      "SwapFree:        3672368 kB\n"
      "Dirty:               184 kB\n"
      "Writeback:             0 kB\n"
      "AnonPages:       3101224 kB\n"
      "Mapped:           142296 kB\n"
      "Shmem:            140204 kB\n"
      "Slab:              54212 kB\n"
      "SReclaimable:      30936 kB\n"
      "SUnreclaim:        23276 kB\n"
      "KernelStack:        2464 kB\n"
      "PageTables:        24812 kB\n"
      "NFS_Unstable:          0 kB\n"
      "Bounce:                0 kB\n"
      "WritebackTmp:          0 kB\n"
      "CommitLimit:     7823032 kB\n"
      "Committed_AS:    7973536 kB\n"
      "VmallocTotal:   34359738367 kB\n"
      "VmallocUsed:      375940 kB\n"
      "VmallocChunk:   34359361127 kB\n"
      "DirectMap4k:       72448 kB\n"
      "DirectMap2M:     4061184 kB\n";
  // output from a much older kernel where the Active and Inactive aren't
  // broken down into anon and file and Huge Pages are enabled
  const char valid_input2[] =
      "MemTotal:       255908 kB\n"
      "MemFree:         69936 kB\n"
      "Buffers:         15812 kB\n"
      "Cached:         115124 kB\n"
      "SwapCached:          0 kB\n"
      "Active:          92700 kB\n"
      "Inactive:        63792 kB\n"
      "HighTotal:           0 kB\n"
      "HighFree:            0 kB\n"
      "LowTotal:       255908 kB\n"
      "LowFree:         69936 kB\n"
      "SwapTotal:      524280 kB\n"
      "SwapFree:       524200 kB\n"
      "Dirty:               4 kB\n"
      "Writeback:           0 kB\n"
      "Mapped:          42236 kB\n"
      "Slab:            25912 kB\n"
      "Committed_AS:   118680 kB\n"
      "PageTables:       1236 kB\n"
      "VmallocTotal:  3874808 kB\n"
      "VmallocUsed:      1416 kB\n"
      "VmallocChunk:  3872908 kB\n"
      "HugePages_Total:     0\n"
      "HugePages_Free:      0\n"
      "Hugepagesize:     4096 kB\n";

  EXPECT_TRUE(ParseProcMeminfo(valid_input1, &meminfo));
  EXPECT_EQ(meminfo.total, 3981504);
  EXPECT_EQ(meminfo.free, 140764);
  EXPECT_EQ(meminfo.available, 535413);
  EXPECT_EQ(meminfo.buffers, 116480);
  EXPECT_EQ(meminfo.cached, 406160);
  EXPECT_EQ(meminfo.active_anon, 2972352);
  EXPECT_EQ(meminfo.active_file, 179688);
  EXPECT_EQ(meminfo.inactive_anon, 270108);
  EXPECT_EQ(meminfo.inactive_file, 202748);
  EXPECT_EQ(meminfo.swap_total, 5832280);
  EXPECT_EQ(meminfo.swap_free, 3672368);
  EXPECT_EQ(meminfo.dirty, 184);
  EXPECT_EQ(meminfo.reclaimable, 30936);
#if defined(OS_CHROMEOS)
  EXPECT_EQ(meminfo.shmem, 140204);
  EXPECT_EQ(meminfo.slab, 54212);
#endif
  EXPECT_EQ(355725,
            base::SysInfo::AmountOfAvailablePhysicalMemory(meminfo) / 1024);
  // Simulate as if there is no MemAvailable.
  meminfo.available = 0;
  EXPECT_EQ(374448,
            base::SysInfo::AmountOfAvailablePhysicalMemory(meminfo) / 1024);
  meminfo = {};
  EXPECT_TRUE(ParseProcMeminfo(valid_input2, &meminfo));
  EXPECT_EQ(meminfo.total, 255908);
  EXPECT_EQ(meminfo.free, 69936);
  EXPECT_EQ(meminfo.available, 0);
  EXPECT_EQ(meminfo.buffers, 15812);
  EXPECT_EQ(meminfo.cached, 115124);
  EXPECT_EQ(meminfo.swap_total, 524280);
  EXPECT_EQ(meminfo.swap_free, 524200);
  EXPECT_EQ(meminfo.dirty, 4);
  EXPECT_EQ(69936,
            base::SysInfo::AmountOfAvailablePhysicalMemory(meminfo) / 1024);
}

TEST_F(SystemMetricsTest, ParseVmstat) {
  VmStatInfo vmstat;
  // part of vmstat from a 3.2 kernel with numa enabled
  const char valid_input1[] =
      "nr_free_pages 905104\n"
      "nr_inactive_anon 142478"
      "nr_active_anon 1520046\n"
      "nr_inactive_file 4481001\n"
      "nr_active_file 8313439\n"
      "nr_unevictable 5044\n"
      "nr_mlock 5044\n"
      "nr_anon_pages 1633780\n"
      "nr_mapped 104742\n"
      "nr_file_pages 12828218\n"
      "nr_dirty 245\n"
      "nr_writeback 0\n"
      "nr_slab_reclaimable 831609\n"
      "nr_slab_unreclaimable 41164\n"
      "nr_page_table_pages 31470\n"
      "nr_kernel_stack 1735\n"
      "nr_unstable 0\n"
      "nr_bounce 0\n"
      "nr_vmscan_write 406\n"
      "nr_vmscan_immediate_reclaim 281\n"
      "nr_writeback_temp 0\n"
      "nr_isolated_anon 0\n"
      "nr_isolated_file 0\n"
      "nr_shmem 28820\n"
      "nr_dirtied 84674644\n"
      "nr_written 75307109\n"
      "nr_anon_transparent_hugepages 0\n"
      "nr_dirty_threshold 1536206\n"
      "nr_dirty_background_threshold 768103\n"
      "pgpgin 30777108\n"
      "pgpgout 319023278\n"
      "pswpin 179\n"
      "pswpout 406\n"
      "pgalloc_dma 0\n"
      "pgalloc_dma32 20833399\n"
      "pgalloc_normal 1622609290\n"
      "pgalloc_movable 0\n"
      "pgfree 1644355583\n"
      "pgactivate 75391882\n"
      "pgdeactivate 4121019\n"
      "pgfault 2542879679\n"
      "pgmajfault 487192\n";
  const char valid_input2[] =
      "nr_free_pages 180125\n"
      "nr_inactive_anon 51\n"
      "nr_active_anon 38832\n"
      "nr_inactive_file 50171\n"
      "nr_active_file 47510\n"
      "nr_unevictable 0\n"
      "nr_mlock 0\n"
      "nr_anon_pages 38825\n"
      "nr_mapped 24043\n"
      "nr_file_pages 97733\n"
      "nr_dirty 0\n"
      "nr_writeback 0\n"
      "nr_slab_reclaimable 4032\n"
      "nr_slab_unreclaimable 2848\n"
      "nr_page_table_pages 1505\n"
      "nr_kernel_stack 626\n"
      "nr_unstable 0\n"
      "nr_bounce 0\n"
      "nr_vmscan_write 0\n"
      "nr_vmscan_immediate_reclaim 0\n"
      "nr_writeback_temp 0\n"
      "nr_isolated_anon 0\n"
      "nr_isolated_file 0\n"
      "nr_shmem 58\n"
      "nr_dirtied 435358\n"
      "nr_written 401258\n"
      "nr_anon_transparent_hugepages 0\n"
      "nr_dirty_threshold 18566\n"
      "nr_dirty_background_threshold 4641\n"
      "pgpgin 299464\n"
      "pgpgout 2437788\n"
      "pswpin 12\n"
      "pswpout 901\n"
      "pgalloc_normal 144213030\n"
      "pgalloc_high 164501274\n"
      "pgalloc_movable 0\n"
      "pgfree 308894908\n"
      "pgactivate 239320\n"
      "pgdeactivate 1\n"
      "pgfault 716044601\n"
      "pgmajfault 2023\n"
      "pgrefill_normal 0\n"
      "pgrefill_high 0\n"
      "pgrefill_movable 0\n";
  EXPECT_TRUE(ParseProcVmstat(valid_input1, &vmstat));
  EXPECT_EQ(179LU, vmstat.pswpin);
  EXPECT_EQ(406LU, vmstat.pswpout);
  EXPECT_EQ(487192LU, vmstat.pgmajfault);
  EXPECT_TRUE(ParseProcVmstat(valid_input2, &vmstat));
  EXPECT_EQ(12LU, vmstat.pswpin);
  EXPECT_EQ(901LU, vmstat.pswpout);
  EXPECT_EQ(2023LU, vmstat.pgmajfault);

  const char missing_pgmajfault_input[] =
      "pswpin 12\n"
      "pswpout 901\n";
  EXPECT_FALSE(ParseProcVmstat(missing_pgmajfault_input, &vmstat));
  const char empty_input[] = "";
  EXPECT_FALSE(ParseProcVmstat(empty_input, &vmstat));
}
#endif  // defined(OS_LINUX) || defined(OS_ANDROID)

#if defined(OS_LINUX) || defined(OS_CHROMEOS) || defined(OS_WIN)

// Test that ProcessMetrics::GetPlatformIndependentCPUUsage() doesn't return
// negative values when the number of threads running on the process decreases
// between two successive calls to it.
TEST_F(SystemMetricsTest, TestNoNegativeCpuUsage) {
  ProcessHandle handle = GetCurrentProcessHandle();
  std::unique_ptr<ProcessMetrics> metrics(
      ProcessMetrics::CreateProcessMetrics(handle));

  EXPECT_GE(metrics->GetPlatformIndependentCPUUsage(), 0.0);
  Thread thread1("thread1");
  Thread thread2("thread2");
  Thread thread3("thread3");

  thread1.StartAndWaitForTesting();
  thread2.StartAndWaitForTesting();
  thread3.StartAndWaitForTesting();

  ASSERT_TRUE(thread1.IsRunning());
  ASSERT_TRUE(thread2.IsRunning());
  ASSERT_TRUE(thread3.IsRunning());

  std::vector<std::string> vec1;
  std::vector<std::string> vec2;
  std::vector<std::string> vec3;

  thread1.task_runner()->PostTask(FROM_HERE, BindOnce(&BusyWork, &vec1));
  thread2.task_runner()->PostTask(FROM_HERE, BindOnce(&BusyWork, &vec2));
  thread3.task_runner()->PostTask(FROM_HERE, BindOnce(&BusyWork, &vec3));

  TimeDelta prev_cpu_usage = metrics->GetCumulativeCPUUsage();
  EXPECT_GE(prev_cpu_usage, TimeDelta());
  EXPECT_GE(metrics->GetPlatformIndependentCPUUsage(), 0.0);

  thread1.Stop();
  TimeDelta current_cpu_usage = metrics->GetCumulativeCPUUsage();
  EXPECT_GE(current_cpu_usage, prev_cpu_usage);
  prev_cpu_usage = current_cpu_usage;
  EXPECT_GE(metrics->GetPlatformIndependentCPUUsage(), 0.0);

  thread2.Stop();
  current_cpu_usage = metrics->GetCumulativeCPUUsage();
  EXPECT_GE(current_cpu_usage, prev_cpu_usage);
  prev_cpu_usage = current_cpu_usage;
  EXPECT_GE(metrics->GetPlatformIndependentCPUUsage(), 0.0);

  thread3.Stop();
  current_cpu_usage = metrics->GetCumulativeCPUUsage();
  EXPECT_GE(current_cpu_usage, prev_cpu_usage);
  EXPECT_GE(metrics->GetPlatformIndependentCPUUsage(), 0.0);
}

#endif  // defined(OS_LINUX) || defined(OS_CHROMEOS)

#if defined(OS_CHROMEOS)
TEST_F(SystemMetricsTest, ParseZramMmStat) {
  SwapInfo swapinfo;

  const char invalid_input1[] = "aaa";
  const char invalid_input2[] = "1 2 3 4 5 6";
  const char invalid_input3[] = "a 2 3 4 5 6 7";
  EXPECT_FALSE(ParseZramMmStat(invalid_input1, &swapinfo));
  EXPECT_FALSE(ParseZramMmStat(invalid_input2, &swapinfo));
  EXPECT_FALSE(ParseZramMmStat(invalid_input3, &swapinfo));

  const char valid_input1[] =
      "17715200 5008166 566062  0 1225715712  127 183842";
  EXPECT_TRUE(ParseZramMmStat(valid_input1, &swapinfo));
  EXPECT_EQ(17715200ULL, swapinfo.orig_data_size);
  EXPECT_EQ(5008166ULL, swapinfo.compr_data_size);
  EXPECT_EQ(566062ULL, swapinfo.mem_used_total);
}

TEST_F(SystemMetricsTest, ParseZramStat) {
  SwapInfo swapinfo;

  const char invalid_input1[] = "aaa";
  const char invalid_input2[] = "1 2 3 4 5 6 7 8 9 10";
  const char invalid_input3[] = "a 2 3 4 5 6 7 8 9 10 11";
  EXPECT_FALSE(ParseZramStat(invalid_input1, &swapinfo));
  EXPECT_FALSE(ParseZramStat(invalid_input2, &swapinfo));
  EXPECT_FALSE(ParseZramStat(invalid_input3, &swapinfo));

  const char valid_input1[] =
      "299    0    2392    0    1    0    8    0    0    0    0";
  EXPECT_TRUE(ParseZramStat(valid_input1, &swapinfo));
  EXPECT_EQ(299ULL, swapinfo.num_reads);
  EXPECT_EQ(1ULL, swapinfo.num_writes);
}
#endif  // defined(OS_CHROMEOS)

#if defined(OS_WIN) || defined(OS_MACOSX) || defined(OS_LINUX) || \
    defined(OS_ANDROID)
TEST(SystemMetrics2Test, GetSystemMemoryInfo) {
  SystemMemoryInfoKB info;
  EXPECT_TRUE(GetSystemMemoryInfo(&info));

  // Ensure each field received a value.
  EXPECT_GT(info.total, 0);
#if defined(OS_WIN)
  EXPECT_GT(info.avail_phys, 0);
#else
  EXPECT_GT(info.free, 0);
#endif
#if defined(OS_LINUX) || defined(OS_ANDROID)
  EXPECT_GT(info.buffers, 0);
  EXPECT_GT(info.cached, 0);
  EXPECT_GT(info.active_anon, 0);
  EXPECT_GT(info.inactive_anon, 0);
  EXPECT_GT(info.active_file, 0);
  EXPECT_GT(info.inactive_file, 0);
#endif  // defined(OS_LINUX) || defined(OS_ANDROID)

  // All the values should be less than the total amount of memory.
#if !defined(OS_WIN) && !defined(OS_IOS)
  // TODO(crbug.com/711450): re-enable the following assertion on iOS.
  EXPECT_LT(info.free, info.total);
#endif
#if defined(OS_LINUX) || defined(OS_ANDROID)
  EXPECT_LT(info.buffers, info.total);
  EXPECT_LT(info.cached, info.total);
  EXPECT_LT(info.active_anon, info.total);
  EXPECT_LT(info.inactive_anon, info.total);
  EXPECT_LT(info.active_file, info.total);
  EXPECT_LT(info.inactive_file, info.total);
#endif  // defined(OS_LINUX) || defined(OS_ANDROID)

#if defined(OS_MACOSX) || defined(OS_IOS)
  EXPECT_GT(info.file_backed, 0);
#endif

#if defined(OS_CHROMEOS)
  // Chrome OS exposes shmem.
  EXPECT_GT(info.shmem, 0);
  EXPECT_LT(info.shmem, info.total);
  // Chrome unit tests are not run on actual Chrome OS hardware, so gem_objects
  // and gem_size cannot be tested here.
#endif
}
#endif  // defined(OS_WIN) || defined(OS_MACOSX) || defined(OS_LINUX) ||
        // defined(OS_ANDROID)

#if defined(OS_LINUX) || defined(OS_ANDROID)
TEST(ProcessMetricsTest, ParseProcStatCPU) {
  // /proc/self/stat for a process running "top".
  const char kTopStat[] = "960 (top) S 16230 960 16230 34818 960 "
      "4202496 471 0 0 0 "
      "12 16 0 0 "  // <- These are the goods.
      "20 0 1 0 121946157 15077376 314 18446744073709551615 4194304 "
      "4246868 140733983044336 18446744073709551615 140244213071219 "
      "0 0 0 138047495 0 0 0 17 1 0 0 0 0 0";
  EXPECT_EQ(12 + 16, ParseProcStatCPU(kTopStat));

  // cat /proc/self/stat on a random other machine I have.
  const char kSelfStat[] = "5364 (cat) R 5354 5364 5354 34819 5364 "
      "0 142 0 0 0 "
      "0 0 0 0 "  // <- No CPU, apparently.
      "16 0 1 0 1676099790 2957312 114 4294967295 134512640 134528148 "
      "3221224832 3221224344 3086339742 0 0 0 0 0 0 0 17 0 0 0";

  EXPECT_EQ(0, ParseProcStatCPU(kSelfStat));

  // Some weird long-running process with a weird name that I created for the
  // purposes of this test.
  const char kWeirdNameStat[] = "26115 (Hello) You ()))  ) R 24614 26115 24614"
      " 34839 26115 4218880 227 0 0 0 "
      "5186 11 0 0 "
      "20 0 1 0 36933953 4296704 90 18446744073709551615 4194304 4196116 "
      "140735857761568 140735857761160 4195644 0 0 0 0 0 0 0 17 14 0 0 0 0 0 "
      "6295056 6295616 16519168 140735857770710 140735857770737 "
      "140735857770737 140735857774557 0";
  EXPECT_EQ(5186 + 11, ParseProcStatCPU(kWeirdNameStat));
}
#endif  // defined(OS_LINUX) || defined(OS_ANDROID)

// Disable on Android because base_unittests runs inside a Dalvik VM that
// starts and stop threads (crbug.com/175563).
#if defined(OS_LINUX)
// http://crbug.com/396455
TEST(ProcessMetricsTest, DISABLED_GetNumberOfThreads) {
  const ProcessHandle current = GetCurrentProcessHandle();
  const int initial_threads = GetNumberOfThreads(current);
  ASSERT_GT(initial_threads, 0);
  const int kNumAdditionalThreads = 10;
  {
    std::unique_ptr<Thread> my_threads[kNumAdditionalThreads];
    for (int i = 0; i < kNumAdditionalThreads; ++i) {
      my_threads[i].reset(new Thread("GetNumberOfThreadsTest"));
      my_threads[i]->Start();
      ASSERT_EQ(GetNumberOfThreads(current), initial_threads + 1 + i);
    }
  }
  // The Thread destructor will stop them.
  ASSERT_EQ(initial_threads, GetNumberOfThreads(current));
}
#endif  // defined(OS_LINUX)

#if defined(OS_LINUX) || (defined(OS_MACOSX) && !defined(OS_IOS))
namespace {

// Keep these in sync so the GetChildOpenFdCount test can refer to correct test
// main.
#define ChildMain ChildFdCount
#define ChildMainString "ChildFdCount"

// Command line flag name and file name used for synchronization.
const char kTempDirFlag[] = "temp-dir";

const char kSignalReady[] = "ready";
const char kSignalReadyAck[] = "ready-ack";
const char kSignalOpened[] = "opened";
const char kSignalOpenedAck[] = "opened-ack";
const char kSignalClosed[] = "closed";

const int kChildNumFilesToOpen = 100;

bool SignalEvent(const FilePath& signal_dir, const char* signal_file) {
  File file(signal_dir.AppendASCII(signal_file),
            File::FLAG_CREATE | File::FLAG_WRITE);
  return file.IsValid();
}

// Check whether an event was signaled.
bool CheckEvent(const FilePath& signal_dir, const char* signal_file) {
  File file(signal_dir.AppendASCII(signal_file),
            File::FLAG_OPEN | File::FLAG_READ);
  return file.IsValid();
}

// Busy-wait for an event to be signaled.
void WaitForEvent(const FilePath& signal_dir, const char* signal_file) {
  while (!CheckEvent(signal_dir, signal_file))
    PlatformThread::Sleep(TimeDelta::FromMilliseconds(10));
}

// Subprocess to test the number of open file descriptors.
MULTIPROCESS_TEST_MAIN(ChildMain) {
  CommandLine* command_line = CommandLine::ForCurrentProcess();
  const FilePath temp_path = command_line->GetSwitchValuePath(kTempDirFlag);
  CHECK(DirectoryExists(temp_path));

  CHECK(SignalEvent(temp_path, kSignalReady));
  WaitForEvent(temp_path, kSignalReadyAck);

  std::vector<File> files;
  for (int i = 0; i < kChildNumFilesToOpen; ++i) {
    files.emplace_back(temp_path.AppendASCII(StringPrintf("file.%d", i)),
                       File::FLAG_CREATE | File::FLAG_WRITE);
  }

  CHECK(SignalEvent(temp_path, kSignalOpened));
  WaitForEvent(temp_path, kSignalOpenedAck);

  files.clear();

  CHECK(SignalEvent(temp_path, kSignalClosed));

  // Wait to be terminated.
  while (true)
    PlatformThread::Sleep(TimeDelta::FromSeconds(1));
  return 0;
}

}  // namespace

// ARC note: don't compile as SpawnMultiProcessTestChild brings in a lot of
// extra dependency.
#if !defined(OS_ANDROID) && !defined(__ANDROID_HOST__)
TEST(ProcessMetricsTest, GetChildOpenFdCount) {
  ScopedTempDir temp_dir;
  ASSERT_TRUE(temp_dir.CreateUniqueTempDir());
  const FilePath temp_path = temp_dir.GetPath();
  CommandLine child_command_line(GetMultiProcessTestChildBaseCommandLine());
  child_command_line.AppendSwitchPath(kTempDirFlag, temp_path);
  Process child = SpawnMultiProcessTestChild(
      ChildMainString, child_command_line, LaunchOptions());
  ASSERT_TRUE(child.IsValid());

  WaitForEvent(temp_path, kSignalReady);

  std::unique_ptr<ProcessMetrics> metrics =
#if defined(OS_MACOSX)
      ProcessMetrics::CreateProcessMetrics(child.Handle(), nullptr);
#else
      ProcessMetrics::CreateProcessMetrics(child.Handle());
#endif  // defined(OS_MACOSX)

  const int fd_count = metrics->GetOpenFdCount();
  EXPECT_GE(fd_count, 0);

  ASSERT_TRUE(SignalEvent(temp_path, kSignalReadyAck));
  WaitForEvent(temp_path, kSignalOpened);

  EXPECT_EQ(fd_count + kChildNumFilesToOpen, metrics->GetOpenFdCount());
  ASSERT_TRUE(SignalEvent(temp_path, kSignalOpenedAck));

  WaitForEvent(temp_path, kSignalClosed);

<<<<<<< HEAD
  std::unique_ptr<ProcessMetrics> metrics(
      ProcessMetrics::CreateProcessMetrics(child.Handle()));
  // Try a couple times to observe the child with 0 fds open.
  // Sometimes we've seen that the child can have 1 remaining
  // fd shortly after receiving the signal.  Potentially this
  // is actually the signal file still open in the child.
  int open_fds = -1;
  for (int tries = 0; tries < 5; ++tries) {
    open_fds = metrics->GetOpenFdCount();
    if (!open_fds) {
      break;
    }
    PlatformThread::Sleep(TimeDelta::FromMilliseconds(1));
  }
  EXPECT_EQ(0, open_fds);
  ASSERT_TRUE(child.Terminate(0, true));
}
#endif  // !defined(OS_ANDROID) && !defined(__ANDROID_HOST__)

#endif  // defined(OS_LINUX)

#if defined(OS_ANDROID) || defined(OS_LINUX)
=======
  EXPECT_EQ(fd_count, metrics->GetOpenFdCount());

  ASSERT_TRUE(child.Terminate(0, true));
}
>>>>>>> 097fe669

TEST(ProcessMetricsTest, GetOpenFdCount) {
  base::ProcessHandle process = base::GetCurrentProcessHandle();
  std::unique_ptr<base::ProcessMetrics> metrics =
#if defined(OS_MACOSX)
      ProcessMetrics::CreateProcessMetrics(process, nullptr);
#else
      ProcessMetrics::CreateProcessMetrics(process);
#endif  // defined(OS_MACOSX)

  ScopedTempDir temp_dir;
  ASSERT_TRUE(temp_dir.CreateUniqueTempDir());

  int fd_count = metrics->GetOpenFdCount();
  EXPECT_GT(fd_count, 0);
  File file(temp_dir.GetPath().AppendASCII("file"),
            File::FLAG_CREATE | File::FLAG_WRITE);
  int new_fd_count = metrics->GetOpenFdCount();
  EXPECT_GT(new_fd_count, 0);
  EXPECT_EQ(new_fd_count, fd_count + 1);
}

#endif  // defined(OS_LINUX) || (defined(OS_MACOSX) && !defined(OS_IOS))

#if defined(OS_ANDROID) || defined(OS_LINUX)
TEST(ProcessMetricsTestLinux, GetPageFaultCounts) {
  std::unique_ptr<base::ProcessMetrics> process_metrics(
      base::ProcessMetrics::CreateProcessMetrics(
          base::GetCurrentProcessHandle()));

  PageFaultCounts counts;
  ASSERT_TRUE(process_metrics->GetPageFaultCounts(&counts));
  ASSERT_GT(counts.minor, 0);
  ASSERT_GE(counts.major, 0);

  // Allocate and touch memory. Touching it is required to make sure that the
  // page fault count goes up, as memory is typically mapped lazily.
  {
    const size_t kMappedSize = 4 << 20;  // 4 MiB.

    WritableSharedMemoryRegion region =
        WritableSharedMemoryRegion::Create(kMappedSize);
    ASSERT_TRUE(region.IsValid());

    WritableSharedMemoryMapping mapping = region.Map();
    ASSERT_TRUE(mapping.IsValid());

    memset(mapping.memory(), 42, kMappedSize);
  }

  PageFaultCounts counts_after;
  ASSERT_TRUE(process_metrics->GetPageFaultCounts(&counts_after));
  ASSERT_GT(counts_after.minor, counts.minor);
  ASSERT_GE(counts_after.major, counts.major);
}
#endif  // defined(OS_ANDROID) || defined(OS_LINUX)

#if defined(OS_WIN)
TEST(ProcessMetricsTest, GetDiskUsageBytesPerSecond) {
  ScopedTempDir temp_dir;
  ASSERT_TRUE(temp_dir.CreateUniqueTempDir());
  const FilePath temp_path = temp_dir.GetPath().AppendASCII("dummy");

  ProcessHandle handle = GetCurrentProcessHandle();
  std::unique_ptr<ProcessMetrics> metrics(
      ProcessMetrics::CreateProcessMetrics(handle));

  // First access is returning zero bytes.
  EXPECT_EQ(metrics->GetDiskUsageBytesPerSecond(), 0U);

  // Write a megabyte on disk.
  const int kMegabyte = 1024 * 1014;
  std::string data(kMegabyte, 'x');
  ASSERT_EQ(kMegabyte, base::WriteFile(temp_path, data.c_str(), data.size()));

  // Validate that the counters move up.
  EXPECT_GT(metrics->GetDiskUsageBytesPerSecond(), 0U);
}
#endif  // defined(OS_WIN)

}  // namespace debug
}  // namespace base<|MERGE_RESOLUTION|>--- conflicted
+++ resolved
@@ -622,35 +622,11 @@
 
   WaitForEvent(temp_path, kSignalClosed);
 
-<<<<<<< HEAD
-  std::unique_ptr<ProcessMetrics> metrics(
-      ProcessMetrics::CreateProcessMetrics(child.Handle()));
-  // Try a couple times to observe the child with 0 fds open.
-  // Sometimes we've seen that the child can have 1 remaining
-  // fd shortly after receiving the signal.  Potentially this
-  // is actually the signal file still open in the child.
-  int open_fds = -1;
-  for (int tries = 0; tries < 5; ++tries) {
-    open_fds = metrics->GetOpenFdCount();
-    if (!open_fds) {
-      break;
-    }
-    PlatformThread::Sleep(TimeDelta::FromMilliseconds(1));
-  }
-  EXPECT_EQ(0, open_fds);
+  EXPECT_EQ(fd_count, metrics->GetOpenFdCount());
+
   ASSERT_TRUE(child.Terminate(0, true));
 }
 #endif  // !defined(OS_ANDROID) && !defined(__ANDROID_HOST__)
-
-#endif  // defined(OS_LINUX)
-
-#if defined(OS_ANDROID) || defined(OS_LINUX)
-=======
-  EXPECT_EQ(fd_count, metrics->GetOpenFdCount());
-
-  ASSERT_TRUE(child.Terminate(0, true));
-}
->>>>>>> 097fe669
 
 TEST(ProcessMetricsTest, GetOpenFdCount) {
   base::ProcessHandle process = base::GetCurrentProcessHandle();
