--- conflicted
+++ resolved
@@ -18,12 +18,6 @@
 #include "base/threading/thread_restrictions.h"
 #include "build/build_config.h"
 
-<<<<<<< HEAD
-extern "C" {
-void* __libc_malloc(size_t size);
-void* __libc_free(void* ptr);
-}
-=======
 #if !BUILDFLAG(USE_ALLOCATOR_SHIM) && \
     !defined(MEMORY_TOOL_REPLACES_ALLOCATOR) && defined(LIBC_GLIBC)
 extern "C" {
@@ -31,7 +25,6 @@
 void __libc_free(void*);
 }
 #endif
->>>>>>> 1ca6a14d
 
 namespace base {
 
