// Copyright (c) 2012 The Chromium Authors. All rights reserved.
// Use of this source code is governed by a BSD-style license that can be
// found in the LICENSE file.

#include "base/time/time.h"

#include <stdint.h>
#include <sys/time.h>
#include <time.h>
#if defined(OS_ANDROID) && !defined(__LP64__)
#include <time64.h>
#endif
#include <unistd.h>

#include <limits>

#include "base/numerics/safe_math.h"
#include "base/synchronization/lock.h"
#include "build/build_config.h"

#if defined(OS_ANDROID)
#include "base/os_compat_android.h"
#elif defined(OS_NACL)
#include "base/os_compat_nacl.h"
#endif

#if defined(OS_MACOSX) || defined(OS_IOS)
static_assert(sizeof(time_t) >= 8, "Y2038 problem!");
#endif

namespace {

// This prevents a crash on traversing the environment global and looking up
// the 'TZ' variable in libc. See: crbug.com/390567.
base::Lock* GetSysTimeToTimeStructLock() {
  static auto* lock = new base::Lock();
  return lock;
}

// Define a system-specific SysTime that wraps either to a time_t or
// a time64_t depending on the host system, and associated convertion.
// See crbug.com/162007
#if defined(OS_ANDROID) && !defined(__LP64__)
typedef time64_t SysTime;

SysTime SysTimeFromTimeStruct(struct tm* timestruct, bool is_local) {
  base::AutoLock locked(*GetSysTimeToTimeStructLock());
  if (is_local)
    return mktime64(timestruct);
  else
    return timegm64(timestruct);
}

void SysTimeToTimeStruct(SysTime t, struct tm* timestruct, bool is_local) {
  base::AutoLock locked(*GetSysTimeToTimeStructLock());
  if (is_local)
    localtime64_r(&t, timestruct);
  else
    gmtime64_r(&t, timestruct);
}
#elif defined(OS_AIX)
// The function timegm is not available on AIX.
time_t aix_timegm(struct tm* tm) {
  time_t ret;
  char* tz;

  tz = getenv("TZ");
  if (tz) {
    tz = strdup(tz);
  }
  setenv("TZ", "GMT0", 1);
  tzset();
  ret = mktime(tm);
  if (tz) {
    setenv("TZ", tz, 1);
    free(tz);
  } else {
    unsetenv("TZ");
  }
  tzset();
  return ret;
}

typedef time_t SysTime;

SysTime SysTimeFromTimeStruct(struct tm* timestruct, bool is_local) {
  base::AutoLock locked(*GetSysTimeToTimeStructLock());
  if (is_local)
    return mktime(timestruct);
  else
    return aix_timegm(timestruct);
}

void SysTimeToTimeStruct(SysTime t, struct tm* timestruct, bool is_local) {
  base::AutoLock locked(*GetSysTimeToTimeStructLock());
  if (is_local)
    localtime_r(&t, timestruct);
  else
    gmtime_r(&t, timestruct);
}

#else
typedef time_t SysTime;

SysTime SysTimeFromTimeStruct(struct tm* timestruct, bool is_local) {
  base::AutoLock locked(*GetSysTimeToTimeStructLock());
  return is_local ? mktime(timestruct) : timegm(timestruct);
}

void SysTimeToTimeStruct(SysTime t, struct tm* timestruct, bool is_local) {
  base::AutoLock locked(*GetSysTimeToTimeStructLock());
  if (is_local)
    localtime_r(&t, timestruct);
  else
    gmtime_r(&t, timestruct);
}
#endif  // defined(OS_ANDROID) && !defined(__LP64__)

}  // namespace

namespace base {

void Time::Explode(bool is_local, Exploded* exploded) const {
<<<<<<< HEAD
  // Time stores times with microsecond resolution, but Exploded only carries
  // millisecond resolution, so begin by being lossy.  Adjust from Windows
  // epoch (1601) to Unix epoch (1970);
  // int64_t microseconds = us_ - kTimeTToMicrosecondsOffset;
  int64_t microseconds = base::ClampSub(us_, kTimeTToMicrosecondsOffset);
=======
>>>>>>> e13ed00f
  // The following values are all rounded towards -infinity.
  int64_t milliseconds = ToRoundedDownMillisecondsSinceUnixEpoch();
  SysTime seconds;       // Seconds since epoch.
  int millisecond;       // Exploded millisecond value (0-999).

  // If the microseconds were negative, the rounded down milliseconds will also
  // be negative. For example, -1 us becomes -1 ms.
  if (milliseconds >= 0) {
    // Rounding towards -infinity <=> rounding towards 0, in this case.
    seconds = milliseconds / kMillisecondsPerSecond;
    millisecond = milliseconds % kMillisecondsPerSecond;
  } else {
    // Round these *down* (towards -infinity).
    seconds = (milliseconds + 1) / kMillisecondsPerSecond - 1;
    // Make this nonnegative (and between 0 and 999 inclusive).
    millisecond = milliseconds % kMillisecondsPerSecond;
    if (millisecond < 0)
      millisecond += kMillisecondsPerSecond;
  }

  struct tm timestruct;
  SysTimeToTimeStruct(seconds, &timestruct, is_local);

  exploded->year = timestruct.tm_year + 1900;
  exploded->month = timestruct.tm_mon + 1;
  exploded->day_of_week = timestruct.tm_wday;
  exploded->day_of_month = timestruct.tm_mday;
  exploded->hour = timestruct.tm_hour;
  exploded->minute = timestruct.tm_min;
  exploded->second = timestruct.tm_sec;
  exploded->millisecond = millisecond;
}

// static
bool Time::FromExploded(bool is_local, const Exploded& exploded, Time* time) {
  CheckedNumeric<int> month = exploded.month;
  month--;
  CheckedNumeric<int> year = exploded.year;
  year -= 1900;
  if (!month.IsValid() || !year.IsValid()) {
    *time = Time(0);
    return false;
  }

  struct tm timestruct;
  timestruct.tm_sec = exploded.second;
  timestruct.tm_min = exploded.minute;
  timestruct.tm_hour = exploded.hour;
  timestruct.tm_mday = exploded.day_of_month;
  timestruct.tm_mon = month.ValueOrDie();
  timestruct.tm_year = year.ValueOrDie();
  timestruct.tm_wday = exploded.day_of_week;  // mktime/timegm ignore this
  timestruct.tm_yday = 0;                     // mktime/timegm ignore this
  timestruct.tm_isdst = -1;                   // attempt to figure it out
#if !defined(OS_NACL) && !defined(OS_SOLARIS) && !defined(OS_AIX)
  timestruct.tm_gmtoff = 0;   // not a POSIX field, so mktime/timegm ignore
  timestruct.tm_zone = nullptr;  // not a POSIX field, so mktime/timegm ignore
#endif

  SysTime seconds;

  // Certain exploded dates do not really exist due to daylight saving times,
  // and this causes mktime() to return implementation-defined values when
  // tm_isdst is set to -1. On Android, the function will return -1, while the
  // C libraries of other platforms typically return a liberally-chosen value.
  // Handling this requires the special code below.

  // SysTimeFromTimeStruct() modifies the input structure, save current value.
  struct tm timestruct0 = timestruct;

  seconds = SysTimeFromTimeStruct(&timestruct, is_local);
  if (seconds == -1) {
    // Get the time values with tm_isdst == 0 and 1, then select the closest one
    // to UTC 00:00:00 that isn't -1.
    timestruct = timestruct0;
    timestruct.tm_isdst = 0;
    int64_t seconds_isdst0 = SysTimeFromTimeStruct(&timestruct, is_local);

    timestruct = timestruct0;
    timestruct.tm_isdst = 1;
    int64_t seconds_isdst1 = SysTimeFromTimeStruct(&timestruct, is_local);

    // seconds_isdst0 or seconds_isdst1 can be -1 for some timezones.
    // E.g. "CLST" (Chile Summer Time) returns -1 for 'tm_isdt == 1'.
    if (seconds_isdst0 < 0)
      seconds = seconds_isdst1;
    else if (seconds_isdst1 < 0)
      seconds = seconds_isdst0;
    else
      seconds = std::min(seconds_isdst0, seconds_isdst1);
  }

  // Handle overflow.  Clamping the range to what mktime and timegm might
  // return is the best that can be done here.  It's not ideal, but it's better
  // than failing here or ignoring the overflow case and treating each time
  // overflow as one second prior to the epoch.
  int64_t milliseconds = 0;
  if (seconds == -1 && (exploded.year < 1969 || exploded.year > 1970)) {
    // If exploded.year is 1969 or 1970, take -1 as correct, with the
    // time indicating 1 second prior to the epoch.  (1970 is allowed to handle
    // time zone and DST offsets.)  Otherwise, return the most future or past
    // time representable.  Assumes the time_t epoch is 1970-01-01 00:00:00 UTC.
    //
    // The minimum and maximum representible times that mktime and timegm could
    // return are used here instead of values outside that range to allow for
    // proper round-tripping between exploded and counter-type time
    // representations in the presence of possible truncation to time_t by
    // division and use with other functions that accept time_t.
    //
    // When representing the most distant time in the future, add in an extra
    // 999ms to avoid the time being less than any other possible value that
    // this function can return.

    // On Android, SysTime is int64_t, special care must be taken to avoid
    // overflows.
    const int64_t min_seconds = (sizeof(SysTime) < sizeof(int64_t))
                                    ? std::numeric_limits<SysTime>::min()
                                    : std::numeric_limits<int32_t>::min();
    const int64_t max_seconds = (sizeof(SysTime) < sizeof(int64_t))
                                    ? std::numeric_limits<SysTime>::max()
                                    : std::numeric_limits<int32_t>::max();
    if (exploded.year < 1969) {
      milliseconds = min_seconds * kMillisecondsPerSecond;
    } else {
      milliseconds = max_seconds * kMillisecondsPerSecond;
      milliseconds += (kMillisecondsPerSecond - 1);
    }
  } else {
    CheckedNumeric<int64_t> checked_millis = seconds;
    checked_millis *= kMillisecondsPerSecond;
    checked_millis += exploded.millisecond;
    if (!checked_millis.IsValid()) {
      *time = Time(0);
      return false;
    }
    milliseconds = checked_millis.ValueOrDie();
  }

  Time converted_time;
  if (!FromMillisecondsSinceUnixEpoch(milliseconds, &converted_time)) {
    *time = base::Time(0);
    return false;
  }

  // If |exploded.day_of_month| is set to 31 on a 28-30 day month, it will
  // return the first day of the next month. Thus round-trip the time and
  // compare the initial |exploded| with |utc_to_exploded| time.
  Time::Exploded to_exploded;
  if (!is_local)
    converted_time.UTCExplode(&to_exploded);
  else
    converted_time.LocalExplode(&to_exploded);

  if (ExplodedMostlyEquals(to_exploded, exploded)) {
    *time = converted_time;
    return true;
  }

  *time = Time(0);
  return false;
}

}  // namespace base<|MERGE_RESOLUTION|>--- conflicted
+++ resolved
@@ -121,14 +121,6 @@
 namespace base {
 
 void Time::Explode(bool is_local, Exploded* exploded) const {
-<<<<<<< HEAD
-  // Time stores times with microsecond resolution, but Exploded only carries
-  // millisecond resolution, so begin by being lossy.  Adjust from Windows
-  // epoch (1601) to Unix epoch (1970);
-  // int64_t microseconds = us_ - kTimeTToMicrosecondsOffset;
-  int64_t microseconds = base::ClampSub(us_, kTimeTToMicrosecondsOffset);
-=======
->>>>>>> e13ed00f
   // The following values are all rounded towards -infinity.
   int64_t milliseconds = ToRoundedDownMillisecondsSinceUnixEpoch();
   SysTime seconds;       // Seconds since epoch.
