// Copyright (c) 2012 The Chromium Authors. All rights reserved.
// Use of this source code is governed by a BSD-style license that can be
// found in the LICENSE file.

#include "base/files/file.h"

#include <errno.h>
#include <fcntl.h>
#include <stdint.h>
#include <sys/stat.h>
#include <unistd.h>

#include "base/check_op.h"
#include "base/metrics/histogram_functions.h"
#include "base/notreached.h"
#include "base/posix/eintr_wrapper.h"
#include "base/strings/utf_string_conversions.h"
#include "base/threading/scoped_blocking_call.h"
#include "build/build_config.h"
#include "build/chromeos_buildflags.h"
#include "third_party/abseil-cpp/absl/types/optional.h"

#if BUILDFLAG(IS_ANDROID)
#include "base/os_compat_android.h"
#endif

namespace base {

// Make sure our Whence mappings match the system headers.
static_assert(File::FROM_BEGIN == SEEK_SET && File::FROM_CURRENT == SEEK_CUR &&
                  File::FROM_END == SEEK_END,
              "whence mapping must match the system headers");

namespace {

// NaCl doesn't provide the following system calls, so either simulate them or
// wrap them in order to minimize the number of #ifdef's in this file.
#if !BUILDFLAG(IS_NACL) && !BUILDFLAG(IS_AIX)
bool IsOpenAppend(PlatformFile file) {
  return (fcntl(file, F_GETFL) & O_APPEND) != 0;
}

int CallFtruncate(PlatformFile file, int64_t length) {
#if BUILDFLAG(IS_BSD) || BUILDFLAG(IS_APPLE) || BUILDFLAG(IS_FUCHSIA)
  static_assert(sizeof(off_t) >= sizeof(int64_t),
                "off_t is not a 64-bit integer");
  return HANDLE_EINTR(ftruncate(file, length));
#else
  return HANDLE_EINTR(ftruncate64(file, length));
#endif
}

int CallFutimes(PlatformFile file, const struct timeval times[2]) {
#ifdef __USE_XOPEN2K8
  // futimens should be available, but futimes might not be
  // http://pubs.opengroup.org/onlinepubs/9699919799/

  timespec ts_times[2];
  ts_times[0].tv_sec  = times[0].tv_sec;
  ts_times[0].tv_nsec = times[0].tv_usec * 1000;
  ts_times[1].tv_sec  = times[1].tv_sec;
  ts_times[1].tv_nsec = times[1].tv_usec * 1000;

  return futimens(file, ts_times);
#else
  return futimes(file, times);
#endif
}

#if !BUILDFLAG(IS_FUCHSIA)
short FcntlFlockType(absl::optional<File::LockMode> mode) {
  if (!mode.has_value())
    return F_UNLCK;
  switch (mode.value()) {
    case File::LockMode::kShared:
      return F_RDLCK;
    case File::LockMode::kExclusive:
      return F_WRLCK;
  }
  NOTREACHED();
}

File::Error CallFcntlFlock(PlatformFile file,
                           absl::optional<File::LockMode> mode) {
  struct flock lock;
  lock.l_type = FcntlFlockType(std::move(mode));
  lock.l_whence = SEEK_SET;
  lock.l_start = 0;
  lock.l_len = 0;  // Lock entire file.
  if (HANDLE_EINTR(fcntl(file, F_SETLK, &lock)) == -1)
    return File::GetLastFileError();
  return File::FILE_OK;
}
#endif

#else   // BUILDFLAG(IS_NACL) && !BUILDFLAG(IS_AIX)

bool IsOpenAppend(PlatformFile file) {
  // NaCl doesn't implement fcntl. Since NaCl's write conforms to the POSIX
  // standard and always appends if the file is opened with O_APPEND, just
  // return false here.
  return false;
}

int CallFtruncate(PlatformFile file, int64_t length) {
  NOTIMPLEMENTED();  // NaCl doesn't implement ftruncate.
  return 0;
}

int CallFutimes(PlatformFile file, const struct timeval times[2]) {
  NOTIMPLEMENTED();  // NaCl doesn't implement futimes.
  return 0;
}

File::Error CallFcntlFlock(PlatformFile file,
                           absl::optional<File::LockMode> mode) {
  NOTIMPLEMENTED();  // NaCl doesn't implement flock struct.
  return File::FILE_ERROR_INVALID_OPERATION;
}
#endif  // BUILDFLAG(IS_NACL)

}  // namespace

void File::Info::FromStat(const stat_wrapper_t& stat_info) {
  is_directory = S_ISDIR(stat_info.st_mode);
  is_symbolic_link = S_ISLNK(stat_info.st_mode);
  size = stat_info.st_size;

  // Get last modification time, last access time, and creation time from
  // |stat_info|.
  // Note: st_ctime is actually last status change time when the inode was last
  // updated, which happens on any metadata change. It is not the file's
  // creation time. However, other than on Mac & iOS where the actual file
  // creation time is included as st_birthtime, the rest of POSIX platforms have
  // no portable way to get the creation time.
#if BUILDFLAG(IS_LINUX) || BUILDFLAG(IS_CHROMEOS) || BUILDFLAG(IS_FUCHSIA)
  time_t last_modified_sec = stat_info.st_mtim.tv_sec;
  int64_t last_modified_nsec = stat_info.st_mtim.tv_nsec;
  time_t last_accessed_sec = stat_info.st_atim.tv_sec;
  int64_t last_accessed_nsec = stat_info.st_atim.tv_nsec;
  time_t creation_time_sec = stat_info.st_ctim.tv_sec;
  int64_t creation_time_nsec = stat_info.st_ctim.tv_nsec;
#elif BUILDFLAG(IS_ANDROID)
  time_t last_modified_sec = stat_info.st_mtime;
  int64_t last_modified_nsec = stat_info.st_mtime_nsec;
  time_t last_accessed_sec = stat_info.st_atime;
  int64_t last_accessed_nsec = stat_info.st_atime_nsec;
  time_t creation_time_sec = stat_info.st_ctime;
  int64_t creation_time_nsec = stat_info.st_ctime_nsec;
#elif BUILDFLAG(IS_APPLE)
  time_t last_modified_sec = stat_info.st_mtimespec.tv_sec;
  int64_t last_modified_nsec = stat_info.st_mtimespec.tv_nsec;
  time_t last_accessed_sec = stat_info.st_atimespec.tv_sec;
  int64_t last_accessed_nsec = stat_info.st_atimespec.tv_nsec;
  time_t creation_time_sec = stat_info.st_birthtimespec.tv_sec;
  int64_t creation_time_nsec = stat_info.st_birthtimespec.tv_nsec;
#elif BUILDFLAG(IS_BSD)
  time_t last_modified_sec = stat_info.st_mtimespec.tv_sec;
  int64_t last_modified_nsec = stat_info.st_mtimespec.tv_nsec;
  time_t last_accessed_sec = stat_info.st_atimespec.tv_sec;
  int64_t last_accessed_nsec = stat_info.st_atimespec.tv_nsec;
  time_t creation_time_sec = stat_info.st_ctimespec.tv_sec;
  int64_t creation_time_nsec = stat_info.st_ctimespec.tv_nsec;
#else
  time_t last_modified_sec = stat_info.st_mtime;
  int64_t last_modified_nsec = 0;
  time_t last_accessed_sec = stat_info.st_atime;
  int64_t last_accessed_nsec = 0;
  time_t creation_time_sec = stat_info.st_ctime;
  int64_t creation_time_nsec = 0;
#endif

  last_modified =
      Time::FromTimeT(last_modified_sec) +
      Microseconds(last_modified_nsec / Time::kNanosecondsPerMicrosecond);

  last_accessed =
      Time::FromTimeT(last_accessed_sec) +
      Microseconds(last_accessed_nsec / Time::kNanosecondsPerMicrosecond);

  creation_time =
      Time::FromTimeT(creation_time_sec) +
      Microseconds(creation_time_nsec / Time::kNanosecondsPerMicrosecond);
}

bool File::IsValid() const {
  return file_.is_valid();
}

PlatformFile File::GetPlatformFile() const {
  return file_.get();
}

PlatformFile File::TakePlatformFile() {
  return file_.release();
}

void File::Close() {
  if (!IsValid())
    return;

  SCOPED_FILE_TRACE("Close");
  ScopedBlockingCall scoped_blocking_call(FROM_HERE, BlockingType::MAY_BLOCK);
  file_.reset();
}

int64_t File::Seek(Whence whence, int64_t offset) {
  ScopedBlockingCall scoped_blocking_call(FROM_HERE, BlockingType::MAY_BLOCK);
  DCHECK(IsValid());

  SCOPED_FILE_TRACE_WITH_SIZE("Seek", offset);

<<<<<<< HEAD
// Additionally check __BIONIC__ since older versions of Android don't define
// _FILE_OFFSET_BITS.
#if _FILE_OFFSET_BITS != 64 || defined(__BIONIC__)
=======
#if BUILDFLAG(IS_ANDROID)
>>>>>>> 0902557a
  static_assert(sizeof(int64_t) == sizeof(off64_t), "off64_t must be 64 bits");
  return lseek64(file_.get(), static_cast<off64_t>(offset),
                 static_cast<int>(whence));
#else
  static_assert(sizeof(int64_t) == sizeof(off_t), "off_t must be 64 bits");
  return lseek(file_.get(), static_cast<off_t>(offset),
               static_cast<int>(whence));
#endif
}

int File::Read(int64_t offset, char* data, int size) {
  ScopedBlockingCall scoped_blocking_call(FROM_HERE, BlockingType::MAY_BLOCK);
  DCHECK(IsValid());
  if (size < 0)
    return -1;

  SCOPED_FILE_TRACE_WITH_SIZE("Read", size);

  int bytes_read = 0;
  int rv;
  do {
    rv = HANDLE_EINTR(pread(file_.get(), data + bytes_read,
                            size - bytes_read, offset + bytes_read));
    if (rv <= 0)
      break;

    bytes_read += rv;
  } while (bytes_read < size);

  return bytes_read ? bytes_read : rv;
}

int File::ReadAtCurrentPos(char* data, int size) {
  ScopedBlockingCall scoped_blocking_call(FROM_HERE, BlockingType::MAY_BLOCK);
  DCHECK(IsValid());
  if (size < 0)
    return -1;

  SCOPED_FILE_TRACE_WITH_SIZE("ReadAtCurrentPos", size);

  int bytes_read = 0;
  int rv;
  do {
    rv = HANDLE_EINTR(read(file_.get(), data + bytes_read, size - bytes_read));
    if (rv <= 0)
      break;

    bytes_read += rv;
  } while (bytes_read < size);

  return bytes_read ? bytes_read : rv;
}

int File::ReadNoBestEffort(int64_t offset, char* data, int size) {
  ScopedBlockingCall scoped_blocking_call(FROM_HERE, BlockingType::MAY_BLOCK);
  DCHECK(IsValid());
  SCOPED_FILE_TRACE_WITH_SIZE("ReadNoBestEffort", size);
  return HANDLE_EINTR(pread(file_.get(), data, size, offset));
}

int File::ReadAtCurrentPosNoBestEffort(char* data, int size) {
  ScopedBlockingCall scoped_blocking_call(FROM_HERE, BlockingType::MAY_BLOCK);
  DCHECK(IsValid());
  if (size < 0)
    return -1;

  SCOPED_FILE_TRACE_WITH_SIZE("ReadAtCurrentPosNoBestEffort", size);
  return HANDLE_EINTR(read(file_.get(), data, size));
}

int File::Write(int64_t offset, const char* data, int size) {
  ScopedBlockingCall scoped_blocking_call(FROM_HERE, BlockingType::MAY_BLOCK);

  if (IsOpenAppend(file_.get()))
    return WriteAtCurrentPos(data, size);

  DCHECK(IsValid());
  if (size < 0)
    return -1;

  SCOPED_FILE_TRACE_WITH_SIZE("Write", size);

  int bytes_written = 0;
  int rv;
  do {
<<<<<<< HEAD
#if _FILE_OFFSET_BITS != 64 || defined(__BIONIC__)
=======
#if BUILDFLAG(IS_ANDROID)
>>>>>>> 0902557a
    // In case __USE_FILE_OFFSET64 is not used, we need to call pwrite64()
    // instead of pwrite().
    static_assert(sizeof(int64_t) == sizeof(off64_t),
                  "off64_t must be 64 bits");
    rv = HANDLE_EINTR(pwrite64(file_.get(), data + bytes_written,
                               size - bytes_written, offset + bytes_written));
#else
    rv = HANDLE_EINTR(pwrite(file_.get(), data + bytes_written,
                             size - bytes_written, offset + bytes_written));
#endif
    if (rv <= 0)
      break;

    bytes_written += rv;
  } while (bytes_written < size);

  return bytes_written ? bytes_written : rv;
}

int File::WriteAtCurrentPos(const char* data, int size) {
  ScopedBlockingCall scoped_blocking_call(FROM_HERE, BlockingType::MAY_BLOCK);
  DCHECK(IsValid());
  if (size < 0)
    return -1;

  SCOPED_FILE_TRACE_WITH_SIZE("WriteAtCurrentPos", size);

  int bytes_written = 0;
  int rv;
  do {
    rv = HANDLE_EINTR(write(file_.get(), data + bytes_written,
                            size - bytes_written));
    if (rv <= 0)
      break;

    bytes_written += rv;
  } while (bytes_written < size);

  return bytes_written ? bytes_written : rv;
}

int File::WriteAtCurrentPosNoBestEffort(const char* data, int size) {
  ScopedBlockingCall scoped_blocking_call(FROM_HERE, BlockingType::MAY_BLOCK);
  DCHECK(IsValid());
  if (size < 0)
    return -1;

  SCOPED_FILE_TRACE_WITH_SIZE("WriteAtCurrentPosNoBestEffort", size);
  return HANDLE_EINTR(write(file_.get(), data, size));
}

int64_t File::GetLength() {
  DCHECK(IsValid());

  SCOPED_FILE_TRACE("GetLength");

  stat_wrapper_t file_info;
  if (Fstat(file_.get(), &file_info))
    return -1;

  return file_info.st_size;
}

bool File::SetLength(int64_t length) {
  ScopedBlockingCall scoped_blocking_call(FROM_HERE, BlockingType::MAY_BLOCK);
  DCHECK(IsValid());

  SCOPED_FILE_TRACE_WITH_SIZE("SetLength", length);
  return !CallFtruncate(file_.get(), length);
}

bool File::SetTimes(Time last_access_time, Time last_modified_time) {
  ScopedBlockingCall scoped_blocking_call(FROM_HERE, BlockingType::MAY_BLOCK);
  DCHECK(IsValid());

  SCOPED_FILE_TRACE("SetTimes");

  timeval times[2];
  times[0] = last_access_time.ToTimeVal();
  times[1] = last_modified_time.ToTimeVal();

  return !CallFutimes(file_.get(), times);
}

bool File::GetInfo(Info* info) {
  DCHECK(IsValid());

  SCOPED_FILE_TRACE("GetInfo");

  stat_wrapper_t file_info;
  if (Fstat(file_.get(), &file_info))
    return false;

  info->FromStat(file_info);
  return true;
}

#if !BUILDFLAG(IS_FUCHSIA)
File::Error File::Lock(File::LockMode mode) {
  SCOPED_FILE_TRACE("Lock");
  return CallFcntlFlock(file_.get(), mode);
}

File::Error File::Unlock() {
  SCOPED_FILE_TRACE("Unlock");
  return CallFcntlFlock(file_.get(), absl::optional<File::LockMode>());
}
#endif

File File::Duplicate() const {
  if (!IsValid())
    return File();

  SCOPED_FILE_TRACE("Duplicate");

  ScopedPlatformFile other_fd(HANDLE_EINTR(dup(GetPlatformFile())));
  if (!other_fd.is_valid())
    return File(File::GetLastFileError());

  return File(std::move(other_fd), async());
}

// Static.
File::Error File::OSErrorToFileError(int saved_errno) {
  switch (saved_errno) {
    case EACCES:
    case EISDIR:
    case EROFS:
    case EPERM:
      return FILE_ERROR_ACCESS_DENIED;
    case EBUSY:
#if !BUILDFLAG(IS_NACL)  // ETXTBSY not defined by NaCl.
    case ETXTBSY:
#endif
      return FILE_ERROR_IN_USE;
    case EEXIST:
      return FILE_ERROR_EXISTS;
    case EIO:
      return FILE_ERROR_IO;
    case ENOENT:
      return FILE_ERROR_NOT_FOUND;
    case ENFILE:  // fallthrough
    case EMFILE:
      return FILE_ERROR_TOO_MANY_OPENED;
    case ENOMEM:
      return FILE_ERROR_NO_MEMORY;
    case ENOSPC:
      return FILE_ERROR_NO_SPACE;
    case ENOTDIR:
      return FILE_ERROR_NOT_A_DIRECTORY;
    default:
#if !BUILDFLAG(IS_NACL)  // NaCl build has no metrics code.
      UmaHistogramSparse("PlatformFile.UnknownErrors.Posix", saved_errno);
#endif
      // This function should only be called for errors.
      DCHECK_NE(0, saved_errno);
      return FILE_ERROR_FAILED;
  }
}

// NaCl doesn't implement system calls to open files directly.
#if !BUILDFLAG(IS_NACL)
// TODO(erikkay): does it make sense to support FLAG_EXCLUSIVE_* here?
void File::DoInitialize(const FilePath& path, uint32_t flags) {
  ScopedBlockingCall scoped_blocking_call(FROM_HERE, BlockingType::MAY_BLOCK);
  DCHECK(!IsValid());

  int open_flags = 0;
  if (flags & FLAG_CREATE)
    open_flags = O_CREAT | O_EXCL;

  created_ = false;

  if (flags & FLAG_CREATE_ALWAYS) {
    DCHECK(!open_flags);
    DCHECK(flags & FLAG_WRITE);
    open_flags = O_CREAT | O_TRUNC;
  }

  if (flags & FLAG_OPEN_TRUNCATED) {
    DCHECK(!open_flags);
    DCHECK(flags & FLAG_WRITE);
    open_flags = O_TRUNC;
  }

  if (!open_flags && !(flags & FLAG_OPEN) && !(flags & FLAG_OPEN_ALWAYS)) {
    NOTREACHED();
    errno = EOPNOTSUPP;
    error_details_ = FILE_ERROR_FAILED;
    return;
  }

  if (flags & FLAG_WRITE && flags & FLAG_READ) {
    open_flags |= O_RDWR;
  } else if (flags & FLAG_WRITE) {
    open_flags |= O_WRONLY;
  } else if (!(flags & FLAG_READ) && !(flags & FLAG_WRITE_ATTRIBUTES) &&
             !(flags & FLAG_APPEND) && !(flags & FLAG_OPEN_ALWAYS)) {
    // Note: For FLAG_WRITE_ATTRIBUTES and no other read/write flags, we'll
    // open the file in O_RDONLY mode (== 0, see static_assert below), so that
    // we get a fd that can be used for SetTimes().
    NOTREACHED();
  }

  if (flags & FLAG_TERMINAL_DEVICE)
    open_flags |= O_NOCTTY | O_NDELAY;

  if (flags & FLAG_APPEND && flags & FLAG_READ)
    open_flags |= O_APPEND | O_RDWR;
  else if (flags & FLAG_APPEND)
    open_flags |= O_APPEND | O_WRONLY;

  static_assert(O_RDONLY == 0, "O_RDONLY must equal zero");

  int mode = S_IRUSR | S_IWUSR;
#if BUILDFLAG(IS_CHROMEOS_ASH) || BUILDFLAG(IS_CHROMEOS_LACROS)
  mode |= S_IRGRP | S_IROTH;
#endif

  int descriptor = HANDLE_EINTR(open(path.value().c_str(), open_flags, mode));

  if (flags & FLAG_OPEN_ALWAYS) {
    if (descriptor < 0) {
      open_flags |= O_CREAT;
      descriptor = HANDLE_EINTR(open(path.value().c_str(), open_flags, mode));
      if (descriptor >= 0)
        created_ = true;
    }
  }

  if (descriptor < 0) {
    error_details_ = File::GetLastFileError();
    return;
  }

  if (flags & (FLAG_CREATE_ALWAYS | FLAG_CREATE))
    created_ = true;

  if (flags & FLAG_DELETE_ON_CLOSE)
    unlink(path.value().c_str());

  async_ = ((flags & FLAG_ASYNC) == FLAG_ASYNC);
  error_details_ = FILE_OK;
  file_.reset(descriptor);
}
#endif  // !BUILDFLAG(IS_NACL)

bool File::Flush() {
  ScopedBlockingCall scoped_blocking_call(FROM_HERE, BlockingType::MAY_BLOCK);
  DCHECK(IsValid());
  SCOPED_FILE_TRACE("Flush");

#if BUILDFLAG(IS_NACL)
  NOTIMPLEMENTED();  // NaCl doesn't implement fsync.
  return true;
#elif BUILDFLAG(IS_ANDROID) || BUILDFLAG(IS_CHROMEOS) || \
    BUILDFLAG(IS_FUCHSIA) || BUILDFLAG(IS_LINUX)
  return !HANDLE_EINTR(fdatasync(file_.get()));
#elif BUILDFLAG(IS_APPLE)
  // On macOS and iOS, fsync() is guaranteed to send the file's data to the
  // underlying storage device, but may return before the device actually writes
  // the data to the medium. When used by database systems, this may result in
  // unexpected data loss.
  // https://developer.apple.com/library/archive/documentation/System/Conceptual/ManPages_iPhoneOS/man2/fsync.2.html
  if (!HANDLE_EINTR(fcntl(file_.get(), F_FULLFSYNC)))
    return true;

  // Some filesystms do not support fcntl(F_FULLFSYNC). We handle these cases by
  // falling back to fsync(). Unfortunately, lack of F_FULLFSYNC support results
  // in various error codes, so we cannot use the error code as a definitive
  // indicator that F_FULLFSYNC was not supported. So, if fcntl() errors out for
  // any reason, we may end up making an unnecessary system call.
  //
  // See the CL description at https://crrev.com/c/1400159 for details.
  return !HANDLE_EINTR(fsync(file_.get()));
#else
  return !HANDLE_EINTR(fsync(file_.get()));
#endif
}

void File::SetPlatformFile(PlatformFile file) {
  DCHECK(!file_.is_valid());
  file_.reset(file);
}

// static
File::Error File::GetLastFileError() {
  return base::File::OSErrorToFileError(errno);
}

#if BUILDFLAG(IS_BSD) || BUILDFLAG(IS_APPLE) || BUILDFLAG(IS_NACL) || \
    BUILDFLAG(IS_FUCHSIA) || (BUILDFLAG(IS_ANDROID) && __ANDROID_API__ < 21)
int File::Stat(const char* path, stat_wrapper_t* sb) {
  ScopedBlockingCall scoped_blocking_call(FROM_HERE, BlockingType::MAY_BLOCK);
  return stat(path, sb);
}
int File::Fstat(int fd, stat_wrapper_t* sb) {
  ScopedBlockingCall scoped_blocking_call(FROM_HERE, BlockingType::MAY_BLOCK);
  return fstat(fd, sb);
}
int File::Lstat(const char* path, stat_wrapper_t* sb) {
  ScopedBlockingCall scoped_blocking_call(FROM_HERE, BlockingType::MAY_BLOCK);
  return lstat(path, sb);
}
#else
int File::Stat(const char* path, stat_wrapper_t* sb) {
  ScopedBlockingCall scoped_blocking_call(FROM_HERE, BlockingType::MAY_BLOCK);
  return stat64(path, sb);
}
int File::Fstat(int fd, stat_wrapper_t* sb) {
  ScopedBlockingCall scoped_blocking_call(FROM_HERE, BlockingType::MAY_BLOCK);
  return fstat64(fd, sb);
}
int File::Lstat(const char* path, stat_wrapper_t* sb) {
  ScopedBlockingCall scoped_blocking_call(FROM_HERE, BlockingType::MAY_BLOCK);
  return lstat64(path, sb);
}
#endif

}  // namespace base<|MERGE_RESOLUTION|>--- conflicted
+++ resolved
@@ -210,13 +210,7 @@
 
   SCOPED_FILE_TRACE_WITH_SIZE("Seek", offset);
 
-<<<<<<< HEAD
-// Additionally check __BIONIC__ since older versions of Android don't define
-// _FILE_OFFSET_BITS.
-#if _FILE_OFFSET_BITS != 64 || defined(__BIONIC__)
-=======
 #if BUILDFLAG(IS_ANDROID)
->>>>>>> 0902557a
   static_assert(sizeof(int64_t) == sizeof(off64_t), "off64_t must be 64 bits");
   return lseek64(file_.get(), static_cast<off64_t>(offset),
                  static_cast<int>(whence));
@@ -302,11 +296,7 @@
   int bytes_written = 0;
   int rv;
   do {
-<<<<<<< HEAD
-#if _FILE_OFFSET_BITS != 64 || defined(__BIONIC__)
-=======
 #if BUILDFLAG(IS_ANDROID)
->>>>>>> 0902557a
     // In case __USE_FILE_OFFSET64 is not used, we need to call pwrite64()
     // instead of pwrite().
     static_assert(sizeof(int64_t) == sizeof(off64_t),
