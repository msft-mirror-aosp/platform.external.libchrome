// Copyright (c) 2012 The Chromium Authors. All rights reserved.
// Use of this source code is governed by a BSD-style license that can be
// found in the LICENSE file.

#include "base/files/file_util.h"

#include <dirent.h>
#include <errno.h>
#include <fcntl.h>
#include <libgen.h>
#include <limits.h>
#include <stddef.h>
#include <stdio.h>
#include <stdlib.h>
#include <string.h>
#include <sys/mman.h>
#include <sys/param.h>
#include <sys/time.h>
#include <sys/types.h>
#include <time.h>
#include <unistd.h>

#include "base/base_switches.h"
#include "base/bits.h"
#include "base/command_line.h"
#include "base/containers/contains.h"
#include "base/containers/stack.h"
#include "base/cxx17_backports.h"
#include "base/environment.h"
#include "base/files/file_enumerator.h"
#include "base/files/file_path.h"
#include "base/files/scoped_file.h"
#include "base/logging.h"
#include "base/memory/singleton.h"
#include "base/numerics/safe_conversions.h"
#include "base/path_service.h"
#include "base/posix/eintr_wrapper.h"
#include "base/strings/strcat.h"
#include "base/strings/string_piece.h"
#include "base/strings/string_split.h"
#include "base/strings/string_util.h"
#include "base/strings/sys_string_conversions.h"
#include "base/strings/utf_string_conversions.h"
#include "base/system/sys_info.h"
#include "base/threading/scoped_blocking_call.h"
#include "base/time/time.h"
#include "build/branding_buildflags.h"
#include "build/build_config.h"
#include "build/chromeos_buildflags.h"

#if BUILDFLAG(IS_APPLE)
#include <AvailabilityMacros.h>
#include "base/mac/foundation_util.h"
#endif

#if BUILDFLAG(IS_LINUX) || BUILDFLAG(IS_CHROMEOS) || BUILDFLAG(IS_ANDROID)
#include <sys/sendfile.h>
#endif

#if BUILDFLAG(IS_ANDROID)
#include "base/android/content_uri_utils.h"
#include "base/os_compat_android.h"
#endif

#if !BUILDFLAG(IS_IOS)
#include <grp.h>
#endif

// We need to do this on AIX due to some inconsistencies in how AIX
// handles XOPEN_SOURCE and ALL_SOURCE.
#if BUILDFLAG(IS_AIX)
extern "C" char* mkdtemp(char* path);
#endif

namespace base {

namespace {

// Helper for VerifyPathControlledByUser.
bool VerifySpecificPathControlledByUser(const FilePath& path,
                                        uid_t owner_uid,
                                        const std::set<gid_t>& group_gids) {
  stat_wrapper_t stat_info;
  if (File::Lstat(path.value().c_str(), &stat_info) != 0) {
    DPLOG(ERROR) << "Failed to get information on path "
                 << path.value();
    return false;
  }

  if (S_ISLNK(stat_info.st_mode)) {
    DLOG(ERROR) << "Path " << path.value() << " is a symbolic link.";
    return false;
  }

  if (stat_info.st_uid != owner_uid) {
    DLOG(ERROR) << "Path " << path.value() << " is owned by the wrong user.";
    return false;
  }

  if ((stat_info.st_mode & S_IWGRP) &&
      !Contains(group_gids, stat_info.st_gid)) {
    DLOG(ERROR) << "Path " << path.value()
                << " is writable by an unprivileged group.";
    return false;
  }

  if (stat_info.st_mode & S_IWOTH) {
    DLOG(ERROR) << "Path " << path.value() << " is writable by any user.";
    return false;
  }

  return true;
}

base::FilePath GetTempTemplate() {
  return FormatTemporaryFileName("XXXXXX");
}

bool AdvanceEnumeratorWithStat(FileEnumerator* traversal,
                               FilePath* out_next_path,
                               stat_wrapper_t* out_next_stat) {
  DCHECK(out_next_path);
  DCHECK(out_next_stat);
  *out_next_path = traversal->Next();
  if (out_next_path->empty())
    return false;

  *out_next_stat = traversal->GetInfo().stat();
  return true;
}

bool DoCopyDirectory(const FilePath& from_path,
                     const FilePath& to_path,
                     bool recursive,
                     bool open_exclusive) {
  ScopedBlockingCall scoped_blocking_call(FROM_HERE, BlockingType::MAY_BLOCK);
  // Some old callers of CopyDirectory want it to support wildcards.
  // After some discussion, we decided to fix those callers.
  // Break loudly here if anyone tries to do this.
  DCHECK(to_path.value().find('*') == std::string::npos);
  DCHECK(from_path.value().find('*') == std::string::npos);

  if (from_path.value().size() >= PATH_MAX) {
    return false;
  }

  // This function does not properly handle destinations within the source
  FilePath real_to_path = to_path;
  if (PathExists(real_to_path))
    real_to_path = MakeAbsoluteFilePath(real_to_path);
  else
    real_to_path = MakeAbsoluteFilePath(real_to_path.DirName());
  if (real_to_path.empty())
    return false;

  FilePath real_from_path = MakeAbsoluteFilePath(from_path);
  if (real_from_path.empty())
    return false;
  if (real_to_path == real_from_path || real_from_path.IsParent(real_to_path))
    return false;

  int traverse_type = FileEnumerator::FILES | FileEnumerator::SHOW_SYM_LINKS;
  if (recursive)
    traverse_type |= FileEnumerator::DIRECTORIES;
  FileEnumerator traversal(from_path, recursive, traverse_type);

  // We have to mimic windows behavior here. |to_path| may not exist yet,
  // start the loop with |to_path|.
  stat_wrapper_t from_stat;
  FilePath current = from_path;
  if (File::Stat(from_path.value().c_str(), &from_stat) < 0) {
    DPLOG(ERROR) << "CopyDirectory() couldn't stat source directory: "
                 << from_path.value();
    return false;
  }
  FilePath from_path_base = from_path;
  if (recursive && DirectoryExists(to_path)) {
    // If the destination already exists and is a directory, then the
    // top level of source needs to be copied.
    from_path_base = from_path.DirName();
  }

  // The Windows version of this function assumes that non-recursive calls
  // will always have a directory for from_path.
  // TODO(maruel): This is not necessary anymore.
  DCHECK(recursive || S_ISDIR(from_stat.st_mode));

  do {
    // current is the source path, including from_path, so append
    // the suffix after from_path to to_path to create the target_path.
    FilePath target_path(to_path);
    if (from_path_base != current &&
        !from_path_base.AppendRelativePath(current, &target_path)) {
      return false;
    }

    if (S_ISDIR(from_stat.st_mode)) {
      mode_t mode = (from_stat.st_mode & 01777) | S_IRUSR | S_IXUSR | S_IWUSR;
      if (mkdir(target_path.value().c_str(), mode) == 0)
        continue;
      if (errno == EEXIST && !open_exclusive)
        continue;

      DPLOG(ERROR) << "CopyDirectory() couldn't create directory: "
                   << target_path.value();
      return false;
    }

    if (!S_ISREG(from_stat.st_mode)) {
      DLOG(WARNING) << "CopyDirectory() skipping non-regular file: "
                    << current.value();
      continue;
    }

    // Add O_NONBLOCK so we can't block opening a pipe.
    File infile(open(current.value().c_str(), O_RDONLY | O_NONBLOCK));
    if (!infile.IsValid()) {
      DPLOG(ERROR) << "CopyDirectory() couldn't open file: " << current.value();
      return false;
    }

    stat_wrapper_t stat_at_use;
    if (File::Fstat(infile.GetPlatformFile(), &stat_at_use) < 0) {
      DPLOG(ERROR) << "CopyDirectory() couldn't stat file: " << current.value();
      return false;
    }

    if (!S_ISREG(stat_at_use.st_mode)) {
      DLOG(WARNING) << "CopyDirectory() skipping non-regular file: "
                    << current.value();
      continue;
    }

    int open_flags = O_WRONLY | O_CREAT;
    // If |open_exclusive| is set then we should always create the destination
    // file, so O_NONBLOCK is not necessary to ensure we don't block on the
    // open call for the target file below, and since the destination will
    // always be a regular file it wouldn't affect the behavior of the
    // subsequent write calls anyway.
    if (open_exclusive)
      open_flags |= O_EXCL;
    else
      open_flags |= O_TRUNC | O_NONBLOCK;
    // Each platform has different default file opening modes for CopyFile which
    // we want to replicate here. On OS X, we use copyfile(3) which takes the
    // source file's permissions into account. On the other platforms, we just
    // use the base::File constructor. On Chrome OS, base::File uses a different
    // set of permissions than it does on other POSIX platforms.
#if BUILDFLAG(IS_APPLE)
    int mode = 0600 | (stat_at_use.st_mode & 0177);
#elif BUILDFLAG(IS_CHROMEOS_ASH) || BUILDFLAG(IS_CHROMEOS_LACROS)
    int mode = 0644;
#else
    int mode = 0600;
#endif
    File outfile(open(target_path.value().c_str(), open_flags, mode));
    if (!outfile.IsValid()) {
      DPLOG(ERROR) << "CopyDirectory() couldn't create file: "
                   << target_path.value();
      return false;
    }

    if (!CopyFileContents(infile, outfile)) {
      DLOG(ERROR) << "CopyDirectory() couldn't copy file: " << current.value();
      return false;
    }
  } while (AdvanceEnumeratorWithStat(&traversal, &current, &from_stat));

  return true;
}

// TODO(erikkay): The Windows version of this accepts paths like "foo/bar/*"
// which works both with and without the recursive flag.  I'm not sure we need
// that functionality. If not, remove from file_util_win.cc, otherwise add it
// here.
bool DoDeleteFile(const FilePath& path, bool recursive) {
  ScopedBlockingCall scoped_blocking_call(FROM_HERE, BlockingType::MAY_BLOCK);

#if BUILDFLAG(IS_ANDROID)
  if (path.IsContentUri())
    return DeleteContentUri(path);
#endif  // BUILDFLAG(IS_ANDROID)

  const char* path_str = path.value().c_str();
  stat_wrapper_t file_info;
  if (File::Lstat(path_str, &file_info) != 0) {
    // The Windows version defines this condition as success.
    return (errno == ENOENT);
  }
  if (!S_ISDIR(file_info.st_mode))
    return (unlink(path_str) == 0) || (errno == ENOENT);
  if (!recursive)
    return (rmdir(path_str) == 0) || (errno == ENOENT);

  bool success = true;
  stack<std::string> directories;
  directories.push(path.value());
  FileEnumerator traversal(path, true,
      FileEnumerator::FILES | FileEnumerator::DIRECTORIES |
      FileEnumerator::SHOW_SYM_LINKS);
  for (FilePath current = traversal.Next(); !current.empty();
       current = traversal.Next()) {
    if (traversal.GetInfo().IsDirectory())
      directories.push(current.value());
    else
      success &= (unlink(current.value().c_str()) == 0) || (errno == ENOENT);
  }

  while (!directories.empty()) {
    FilePath dir = FilePath(directories.top());
    directories.pop();
    success &= (rmdir(dir.value().c_str()) == 0) || (errno == ENOENT);
  }
  return success;
}

#if !BUILDFLAG(IS_APPLE)
// Appends |mode_char| to |mode| before the optional character set encoding; see
// https://www.gnu.org/software/libc/manual/html_node/Opening-Streams.html for
// details.
std::string AppendModeCharacter(StringPiece mode, char mode_char) {
  std::string result(mode);
  size_t comma_pos = result.find(',');
  result.insert(comma_pos == std::string::npos ? result.length() : comma_pos, 1,
                mode_char);
  return result;
}
#endif

}  // namespace

FilePath MakeAbsoluteFilePath(const FilePath& input) {
  ScopedBlockingCall scoped_blocking_call(FROM_HERE, BlockingType::MAY_BLOCK);
  char full_path[PATH_MAX];
  if (realpath(input.value().c_str(), full_path) == nullptr)
    return FilePath();
  return FilePath(full_path);
}

bool DeleteFile(const FilePath& path) {
  return DoDeleteFile(path, /*recursive=*/false);
}

bool DeletePathRecursively(const FilePath& path) {
  return DoDeleteFile(path, /*recursive=*/true);
}

bool ReplaceFile(const FilePath& from_path,
                 const FilePath& to_path,
                 File::Error* error) {
  ScopedBlockingCall scoped_blocking_call(FROM_HERE, BlockingType::MAY_BLOCK);
  if (rename(from_path.value().c_str(), to_path.value().c_str()) == 0)
    return true;
  if (error)
    *error = File::GetLastFileError();
  return false;
}

bool CopyDirectory(const FilePath& from_path,
                   const FilePath& to_path,
                   bool recursive) {
  return DoCopyDirectory(from_path, to_path, recursive, false);
}

bool CopyDirectoryExcl(const FilePath& from_path,
                       const FilePath& to_path,
                       bool recursive) {
  return DoCopyDirectory(from_path, to_path, recursive, true);
}

bool CreatePipe(ScopedFD* read_fd, ScopedFD* write_fd, bool non_blocking) {
  int fds[2];
  bool created =
      non_blocking ? CreateLocalNonBlockingPipe(fds) : (0 == pipe(fds));
  if (!created)
    return false;
  read_fd->reset(fds[0]);
  write_fd->reset(fds[1]);
  return true;
}

bool CreateLocalNonBlockingPipe(int fds[2]) {
#if BUILDFLAG(IS_LINUX) || BUILDFLAG(IS_CHROMEOS)
  return pipe2(fds, O_CLOEXEC | O_NONBLOCK) == 0;
#else
  int raw_fds[2];
  if (pipe(raw_fds) != 0)
    return false;
  ScopedFD fd_out(raw_fds[0]);
  ScopedFD fd_in(raw_fds[1]);
  if (!SetCloseOnExec(fd_out.get()))
    return false;
  if (!SetCloseOnExec(fd_in.get()))
    return false;
  if (!SetNonBlocking(fd_out.get()))
    return false;
  if (!SetNonBlocking(fd_in.get()))
    return false;
  fds[0] = fd_out.release();
  fds[1] = fd_in.release();
  return true;
#endif
}

bool SetNonBlocking(int fd) {
  const int flags = fcntl(fd, F_GETFL);
  if (flags == -1)
    return false;
  if (flags & O_NONBLOCK)
    return true;
  if (HANDLE_EINTR(fcntl(fd, F_SETFL, flags | O_NONBLOCK)) == -1)
    return false;
  return true;
}

bool SetCloseOnExec(int fd) {
  const int flags = fcntl(fd, F_GETFD);
  if (flags == -1)
    return false;
  if (flags & FD_CLOEXEC)
    return true;
  if (HANDLE_EINTR(fcntl(fd, F_SETFD, flags | FD_CLOEXEC)) == -1)
    return false;
  return true;
}

bool PathExists(const FilePath& path) {
  ScopedBlockingCall scoped_blocking_call(FROM_HERE, BlockingType::MAY_BLOCK);
#if BUILDFLAG(IS_ANDROID)
  if (path.IsContentUri()) {
    return ContentUriExists(path);
  }
#endif
  return access(path.value().c_str(), F_OK) == 0;
}

bool PathIsReadable(const FilePath& path) {
  ScopedBlockingCall scoped_blocking_call(FROM_HERE, BlockingType::MAY_BLOCK);
  return access(path.value().c_str(), R_OK) == 0;
}

bool PathIsWritable(const FilePath& path) {
  ScopedBlockingCall scoped_blocking_call(FROM_HERE, BlockingType::MAY_BLOCK);
  return access(path.value().c_str(), W_OK) == 0;
}

bool DirectoryExists(const FilePath& path) {
  ScopedBlockingCall scoped_blocking_call(FROM_HERE, BlockingType::MAY_BLOCK);
  stat_wrapper_t file_info;
  if (File::Stat(path.value().c_str(), &file_info) != 0)
    return false;
  return S_ISDIR(file_info.st_mode);
}

bool ReadFromFD(int fd, char* buffer, size_t bytes) {
  size_t total_read = 0;
  while (total_read < bytes) {
    ssize_t bytes_read =
        HANDLE_EINTR(read(fd, buffer + total_read, bytes - total_read));
    if (bytes_read <= 0)
      break;
    total_read += bytes_read;
  }
  return total_read == bytes;
}

ScopedFD CreateAndOpenFdForTemporaryFileInDir(const FilePath& directory,
                                              FilePath* path) {
  ScopedBlockingCall scoped_blocking_call(
      FROM_HERE,
      BlockingType::MAY_BLOCK);  // For call to mkstemp().
  *path = directory.Append(GetTempTemplate());
  const std::string& tmpdir_string = path->value();
  // this should be OK since mkstemp just replaces characters in place
  char* buffer = const_cast<char*>(tmpdir_string.c_str());

  return ScopedFD(HANDLE_EINTR(mkstemp(buffer)));
}

#if !BUILDFLAG(IS_FUCHSIA)
bool CreateSymbolicLink(const FilePath& target_path,
                        const FilePath& symlink_path) {
  DCHECK(!symlink_path.empty());
  DCHECK(!target_path.empty());
  return ::symlink(target_path.value().c_str(),
                   symlink_path.value().c_str()) != -1;
}

bool ReadSymbolicLink(const FilePath& symlink_path, FilePath* target_path) {
  DCHECK(!symlink_path.empty());
  DCHECK(target_path);
  char buf[PATH_MAX];
  ssize_t count =
      ::readlink(symlink_path.value().c_str(), buf, base::size(buf));

#if BUILDFLAG(IS_ANDROID) && defined(__LP64__)
  // A few 64-bit Android L/M devices return INT_MAX instead of -1 here for
  // errors; this is related to bionic's (incorrect) definition of ssize_t as
  // being long int instead of int. Cast it so the compiler generates the
  // comparison we want here. https://crbug.com/1101940
  bool error = static_cast<int32_t>(count) <= 0;
#else
  bool error = count <= 0;
#endif

  if (error) {
    target_path->clear();
    return false;
  }

  *target_path = FilePath(FilePath::StringType(buf, count));
  return true;
}

bool GetPosixFilePermissions(const FilePath& path, int* mode) {
  ScopedBlockingCall scoped_blocking_call(FROM_HERE, BlockingType::MAY_BLOCK);
  DCHECK(mode);

  stat_wrapper_t file_info;
  // Uses stat(), because on symbolic link, lstat() does not return valid
  // permission bits in st_mode
  if (File::Stat(path.value().c_str(), &file_info) != 0)
    return false;

  *mode = file_info.st_mode & FILE_PERMISSION_MASK;
  return true;
}

bool SetPosixFilePermissions(const FilePath& path,
                             int mode) {
  ScopedBlockingCall scoped_blocking_call(FROM_HERE, BlockingType::MAY_BLOCK);
  DCHECK_EQ(mode & ~FILE_PERMISSION_MASK, 0);

  // Calls stat() so that we can preserve the higher bits like S_ISGID.
  stat_wrapper_t stat_buf;
  if (File::Stat(path.value().c_str(), &stat_buf) != 0)
    return false;

  // Clears the existing permission bits, and adds the new ones.
  mode_t updated_mode_bits = stat_buf.st_mode & ~FILE_PERMISSION_MASK;
  updated_mode_bits |= mode & FILE_PERMISSION_MASK;

  if (HANDLE_EINTR(chmod(path.value().c_str(), updated_mode_bits)) != 0)
    return false;

  return true;
}

bool ExecutableExistsInPath(Environment* env,
                            const FilePath::StringType& executable) {
  std::string path;
  if (!env->GetVar("PATH", &path)) {
    LOG(ERROR) << "No $PATH variable. Assuming no " << executable << ".";
    return false;
  }

  for (const StringPiece& cur_path :
       SplitStringPiece(path, ":", KEEP_WHITESPACE, SPLIT_WANT_NONEMPTY)) {
    FilePath file(cur_path);
    int permissions;
    if (GetPosixFilePermissions(file.Append(executable), &permissions) &&
        (permissions & FILE_PERMISSION_EXECUTE_BY_USER))
      return true;
  }
  return false;
}

#endif  // !BUILDFLAG(IS_FUCHSIA)

#if !BUILDFLAG(IS_APPLE)
// This is implemented in file_util_mac.mm for Mac.
bool GetTempDir(FilePath* path) {
  const char* tmp = getenv("TMPDIR");
  if (tmp) {
    *path = FilePath(tmp);
    return true;
  }

<<<<<<< HEAD
#if defined(OS_ANDROID)
#if 0 // This is for building Chromium browser on Android.
=======
#if BUILDFLAG(IS_ANDROID)
>>>>>>> 0902557a
  return PathService::Get(DIR_CACHE, path);
#endif
  *path = FilePath("/data/local/tmp");
  return true;
#else
  *path = FilePath("/tmp");
  return true;
#endif
}
#endif  // !BUILDFLAG(IS_APPLE)

#if !BUILDFLAG(IS_APPLE)  // Mac implementation is in file_util_mac.mm.
FilePath GetHomeDir() {
#if BUILDFLAG(IS_CHROMEOS_ASH) || BUILDFLAG(IS_CHROMEOS_LACROS)
  if (SysInfo::IsRunningOnChromeOS()) {
    // On Chrome OS chrome::DIR_USER_DATA is overridden with a primary user
    // homedir once it becomes available. Return / as the safe option.
    return FilePath("/");
  }
#endif

  const char* home_dir = getenv("HOME");
  if (home_dir && home_dir[0])
    return FilePath(home_dir);

#if BUILDFLAG(IS_ANDROID)
  DLOG(WARNING) << "OS_ANDROID: Home directory lookup not yet implemented.";
#endif

  FilePath rv;
  if (GetTempDir(&rv))
    return rv;

  // Last resort.
  return FilePath("/tmp");
}
#endif  // !BUILDFLAG(IS_APPLE)

File CreateAndOpenTemporaryFileInDir(const FilePath& dir, FilePath* temp_file) {
  // For call to close() inside ScopedFD.
  ScopedBlockingCall scoped_blocking_call(FROM_HERE, BlockingType::MAY_BLOCK);
  ScopedFD fd = CreateAndOpenFdForTemporaryFileInDir(dir, temp_file);
  return fd.is_valid() ? File(std::move(fd)) : File(File::GetLastFileError());
}

bool CreateTemporaryFileInDir(const FilePath& dir, FilePath* temp_file) {
  // For call to close() inside ScopedFD.
  ScopedBlockingCall scoped_blocking_call(FROM_HERE, BlockingType::MAY_BLOCK);
  ScopedFD fd = CreateAndOpenFdForTemporaryFileInDir(dir, temp_file);
  return fd.is_valid();
}

FilePath FormatTemporaryFileName(FilePath::StringPieceType identifier) {
#if BUILDFLAG(IS_APPLE)
  StringPiece prefix = base::mac::BaseBundleID();
#elif BUILDFLAG(GOOGLE_CHROME_BRANDING)
  StringPiece prefix = "com.google.Chrome";
#else
  StringPiece prefix = "org.chromium.Chromium";
#endif
  return FilePath(StrCat({".", prefix, ".", identifier}));
}

ScopedFILE CreateAndOpenTemporaryStreamInDir(const FilePath& dir,
                                             FilePath* path) {
  ScopedFD scoped_fd = CreateAndOpenFdForTemporaryFileInDir(dir, path);
  if (!scoped_fd.is_valid())
    return nullptr;

  int fd = scoped_fd.release();
  FILE* file = fdopen(fd, "a+");
  if (!file)
    close(fd);
  return ScopedFILE(file);
}

static bool CreateTemporaryDirInDirImpl(const FilePath& base_dir,
                                        const FilePath& name_tmpl,
                                        FilePath* new_dir) {
  ScopedBlockingCall scoped_blocking_call(
      FROM_HERE, BlockingType::MAY_BLOCK);  // For call to mkdtemp().
  DCHECK(EndsWith(name_tmpl.value(), "XXXXXX"))
      << "Directory name template must end with \"XXXXXX\".";

  FilePath sub_dir = base_dir.Append(name_tmpl);
  std::string sub_dir_string = sub_dir.value();

  // this should be OK since mkdtemp just replaces characters in place
  char* buffer = const_cast<char*>(sub_dir_string.c_str());
  char* dtemp = mkdtemp(buffer);
  if (!dtemp) {
    DPLOG(ERROR) << "mkdtemp";
    return false;
  }
  *new_dir = FilePath(dtemp);
  return true;
}

bool CreateTemporaryDirInDir(const FilePath& base_dir,
                             const FilePath::StringType& prefix,
                             FilePath* new_dir) {
  FilePath::StringType mkdtemp_template = prefix;
  mkdtemp_template.append("XXXXXX");
  return CreateTemporaryDirInDirImpl(base_dir, FilePath(mkdtemp_template),
                                     new_dir);
}

bool CreateNewTempDirectory(const FilePath::StringType& prefix,
                            FilePath* new_temp_path) {
  FilePath tmpdir;
  if (!GetTempDir(&tmpdir))
    return false;

  return CreateTemporaryDirInDirImpl(tmpdir, GetTempTemplate(), new_temp_path);
}

bool CreateDirectoryAndGetError(const FilePath& full_path,
                                File::Error* error) {
  ScopedBlockingCall scoped_blocking_call(
      FROM_HERE, BlockingType::MAY_BLOCK);  // For call to mkdir().
  std::vector<FilePath> subpaths;

  // Collect a list of all parent directories.
  FilePath last_path = full_path;
  subpaths.push_back(full_path);
  for (FilePath path = full_path.DirName();
       path.value() != last_path.value(); path = path.DirName()) {
    subpaths.push_back(path);
    last_path = path;
  }

  // Iterate through the parents and create the missing ones.
  for (auto i = subpaths.rbegin(); i != subpaths.rend(); ++i) {
    if (DirectoryExists(*i))
      continue;
    if (mkdir(i->value().c_str(), 0700) == 0)
      continue;
    // Mkdir failed, but it might have failed with EEXIST, or some other error
    // due to the directory appearing out of thin air. This can occur if
    // two processes are trying to create the same file system tree at the same
    // time. Check to see if it exists and make sure it is a directory.
    int saved_errno = errno;
    if (!DirectoryExists(*i)) {
      if (error)
        *error = File::OSErrorToFileError(saved_errno);
      return false;
    }
  }
  return true;
}

// ReadFileToStringNonBlockingNonBlocking will read a file to a string. This
// method should only be used on files which are known to be non-blocking such
// as procfs or sysfs nodes. Additionally, the file is opened as O_NONBLOCK so
// it WILL NOT block even if opened on a blocking file. It will return true if
// the file read until EOF and it will return false otherwise, errno will remain
// set on error conditions. |ret| will be populated with the contents of the
// file.
bool ReadFileToStringNonBlocking(const base::FilePath& file, std::string* ret) {
  DCHECK(ret);
  ret->clear();

  base::ScopedFD fd(HANDLE_EINTR(
      open(file.MaybeAsASCII().c_str(), O_CLOEXEC | O_NONBLOCK | O_RDONLY)));
  if (!fd.is_valid()) {
    return false;
  }

  ssize_t bytes_read = 0;
  do {
    char buf[4096];
    bytes_read = HANDLE_EINTR(read(fd.get(), buf, sizeof(buf)));
    if (bytes_read < 0) {
      return false;
    } else if (bytes_read > 0) {
      ret->append(buf, bytes_read);
    }
  } while (bytes_read > 0);

  return true;
}

bool NormalizeFilePath(const FilePath& path, FilePath* normalized_path) {
  FilePath real_path_result = MakeAbsoluteFilePath(path);
  if (real_path_result.empty())
    return false;

  // To be consistant with windows, fail if |real_path_result| is a
  // directory.
  if (DirectoryExists(real_path_result))
    return false;

  *normalized_path = real_path_result;
  return true;
}

// TODO(rkc): Refactor GetFileInfo and FileEnumerator to handle symlinks
// correctly. http://code.google.com/p/chromium-os/issues/detail?id=15948
bool IsLink(const FilePath& file_path) {
  stat_wrapper_t st;
  // If we can't lstat the file, it's safe to assume that the file won't at
  // least be a 'followable' link.
  if (File::Lstat(file_path.value().c_str(), &st) != 0)
    return false;
  return S_ISLNK(st.st_mode);
}

bool GetFileInfo(const FilePath& file_path, File::Info* results) {
  stat_wrapper_t file_info;
#if BUILDFLAG(IS_ANDROID)
  if (file_path.IsContentUri()) {
    File file = OpenContentUriForRead(file_path);
    if (!file.IsValid())
      return false;
    return file.GetInfo(results);
  } else {
#endif  // BUILDFLAG(IS_ANDROID)
    if (File::Stat(file_path.value().c_str(), &file_info) != 0)
      return false;
#if BUILDFLAG(IS_ANDROID)
  }
#endif  // BUILDFLAG(IS_ANDROID)

  results->FromStat(file_info);
  return true;
}

FILE* OpenFile(const FilePath& filename, const char* mode) {
  // 'e' is unconditionally added below, so be sure there is not one already
  // present before a comma in |mode|.
  DCHECK(
      strchr(mode, 'e') == nullptr ||
      (strchr(mode, ',') != nullptr && strchr(mode, 'e') > strchr(mode, ',')));
  ScopedBlockingCall scoped_blocking_call(FROM_HERE, BlockingType::MAY_BLOCK);
  FILE* result = nullptr;
#if BUILDFLAG(IS_APPLE)
  // macOS does not provide a mode character to set O_CLOEXEC; see
  // https://developer.apple.com/legacy/library/documentation/Darwin/Reference/ManPages/man3/fopen.3.html.
  const char* the_mode = mode;
#else
  std::string mode_with_e(AppendModeCharacter(mode, 'e'));
  const char* the_mode = mode_with_e.c_str();
#endif
  do {
    result = fopen(filename.value().c_str(), the_mode);
  } while (!result && errno == EINTR);
#if BUILDFLAG(IS_APPLE)
  // Mark the descriptor as close-on-exec.
  if (result)
    SetCloseOnExec(fileno(result));
#endif
  return result;
}

// NaCl doesn't implement system calls to open files directly.
#if !BUILDFLAG(IS_NACL)
FILE* FileToFILE(File file, const char* mode) {
  PlatformFile unowned = file.GetPlatformFile();
  FILE* stream = fdopen(file.TakePlatformFile(), mode);
  if (!stream)
    ScopedFD to_be_closed(unowned);
  return stream;
}

File FILEToFile(FILE* file_stream) {
  if (!file_stream)
    return File();

  PlatformFile fd = fileno(file_stream);
  DCHECK_NE(fd, -1);
  ScopedPlatformFile other_fd(HANDLE_EINTR(dup(fd)));
  if (!other_fd.is_valid())
    return File(File::GetLastFileError());
  return File(std::move(other_fd));
}
#endif  // !BUILDFLAG(IS_NACL)

int ReadFile(const FilePath& filename, char* data, int max_size) {
  ScopedBlockingCall scoped_blocking_call(FROM_HERE, BlockingType::MAY_BLOCK);
  int fd = HANDLE_EINTR(open(filename.value().c_str(), O_RDONLY));
  if (fd < 0)
    return -1;

  ssize_t bytes_read = HANDLE_EINTR(read(fd, data, max_size));
  if (IGNORE_EINTR(close(fd)) < 0)
    return -1;
  return bytes_read;
}

int WriteFile(const FilePath& filename, const char* data, int size) {
  ScopedBlockingCall scoped_blocking_call(FROM_HERE, BlockingType::MAY_BLOCK);
  int fd = HANDLE_EINTR(creat(filename.value().c_str(), 0666));
  if (fd < 0)
    return -1;

  int bytes_written =
      WriteFileDescriptor(fd, StringPiece(data, size)) ? size : -1;
  if (IGNORE_EINTR(close(fd)) < 0)
    return -1;
  return bytes_written;
}

bool WriteFileDescriptor(int fd, span<const uint8_t> data) {
  // Allow for partial writes.
  ssize_t bytes_written_total = 0;
  ssize_t size = checked_cast<ssize_t>(data.size());
  for (ssize_t bytes_written_partial = 0; bytes_written_total < size;
       bytes_written_total += bytes_written_partial) {
    bytes_written_partial = HANDLE_EINTR(write(
        fd, data.data() + bytes_written_total, size - bytes_written_total));
    if (bytes_written_partial < 0)
      return false;
  }

  return true;
}

bool WriteFileDescriptor(int fd, StringPiece data) {
  return WriteFileDescriptor(fd, as_bytes(make_span(data)));
}

bool AllocateFileRegion(File* file, int64_t offset, size_t size) {
  DCHECK(file);

  // Explicitly extend |file| to the maximum size. Zeros will fill the new
  // space. It is assumed that the existing file is fully realized as
  // otherwise the entire file would have to be read and possibly written.
  const int64_t original_file_len = file->GetLength();
  if (original_file_len < 0) {
    DPLOG(ERROR) << "fstat " << file->GetPlatformFile();
    return false;
  }

  // Increase the actual length of the file, if necessary. This can fail if
  // the disk is full and the OS doesn't support sparse files.
  const int64_t new_file_len = offset + size;
  if (!file->SetLength(std::max(original_file_len, new_file_len))) {
    DPLOG(ERROR) << "ftruncate " << file->GetPlatformFile();
    return false;
  }

  // Realize the extent of the file so that it can't fail (and crash) later
  // when trying to write to a memory page that can't be created. This can
  // fail if the disk is full and the file is sparse.

  // First try the more effective platform-specific way of allocating the disk
  // space. It can fail because the filesystem doesn't support it. In that case,
  // use the manual method below.

#if BUILDFLAG(IS_LINUX) || BUILDFLAG(IS_CHROMEOS)
  if (HANDLE_EINTR(fallocate(file->GetPlatformFile(), 0, offset, size)) != -1)
    return true;
  DPLOG(ERROR) << "fallocate";
#elif BUILDFLAG(IS_APPLE)
  // MacOS doesn't support fallocate even though their new APFS filesystem
  // does support sparse files. It does, however, have the functionality
  // available via fcntl.
  // See also: https://openradar.appspot.com/32720223
  fstore_t params = {F_ALLOCATEALL, F_PEOFPOSMODE, offset,
                     static_cast<off_t>(size), 0};
  if (fcntl(file->GetPlatformFile(), F_PREALLOCATE, &params) != -1)
    return true;
  DPLOG(ERROR) << "F_PREALLOCATE";
#endif

  // Manually realize the extended file by writing bytes to it at intervals.
  int64_t block_size = 512;  // Start with something safe.
  stat_wrapper_t statbuf;
  if (File::Fstat(file->GetPlatformFile(), &statbuf) == 0 &&
      statbuf.st_blksize > 0 && base::bits::IsPowerOfTwo(statbuf.st_blksize)) {
    block_size = statbuf.st_blksize;
  }

  // Write starting at the next block boundary after the old file length.
  const int64_t extension_start =
      base::bits::AlignUp(original_file_len, block_size);
  for (int64_t i = extension_start; i < new_file_len; i += block_size) {
    char existing_byte;
    if (HANDLE_EINTR(pread(file->GetPlatformFile(), &existing_byte, 1, i)) !=
        1) {
      return false;  // Can't read? Not viable.
    }
    if (existing_byte != 0) {
      continue;  // Block has data so must already exist.
    }
    if (HANDLE_EINTR(pwrite(file->GetPlatformFile(), &existing_byte, 1, i)) !=
        1) {
      return false;  // Can't write? Not viable.
    }
  }

  return true;
}

bool AppendToFile(const FilePath& filename, span<const uint8_t> data) {
  ScopedBlockingCall scoped_blocking_call(FROM_HERE, BlockingType::MAY_BLOCK);
  bool ret = true;
  int fd = HANDLE_EINTR(open(filename.value().c_str(), O_WRONLY | O_APPEND));
  if (fd < 0) {
    VPLOG(1) << "Unable to create file " << filename.value();
    return false;
  }

  // This call will either write all of the data or return false.
  if (!WriteFileDescriptor(fd, data)) {
    VPLOG(1) << "Error while writing to file " << filename.value();
    ret = false;
  }

  if (IGNORE_EINTR(close(fd)) < 0) {
    VPLOG(1) << "Error while closing file " << filename.value();
    return false;
  }

  return ret;
}

bool AppendToFile(const FilePath& filename, StringPiece data) {
  return AppendToFile(filename, as_bytes(make_span(data)));
}

bool GetCurrentDirectory(FilePath* dir) {
  // getcwd can return ENOENT, which implies it checks against the disk.
  ScopedBlockingCall scoped_blocking_call(FROM_HERE, BlockingType::MAY_BLOCK);

  char system_buffer[PATH_MAX] = "";
  if (!getcwd(system_buffer, sizeof(system_buffer))) {
    NOTREACHED();
    return false;
  }
  *dir = FilePath(system_buffer);
  return true;
}

bool SetCurrentDirectory(const FilePath& path) {
  ScopedBlockingCall scoped_blocking_call(FROM_HERE, BlockingType::MAY_BLOCK);
  return chdir(path.value().c_str()) == 0;
}

bool VerifyPathControlledByUser(const FilePath& base,
                                const FilePath& path,
                                uid_t owner_uid,
                                const std::set<gid_t>& group_gids) {
  if (base != path && !base.IsParent(path)) {
     DLOG(ERROR) << "|base| must be a subdirectory of |path|.  base = \""
                 << base.value() << "\", path = \"" << path.value() << "\"";
     return false;
  }

  std::vector<FilePath::StringType> base_components;
  std::vector<FilePath::StringType> path_components;

  base.GetComponents(&base_components);
  path.GetComponents(&path_components);

  std::vector<FilePath::StringType>::const_iterator ib, ip;
  for (ib = base_components.begin(), ip = path_components.begin();
       ib != base_components.end(); ++ib, ++ip) {
    // |base| must be a subpath of |path|, so all components should match.
    // If these CHECKs fail, look at the test that base is a parent of
    // path at the top of this function.
    DCHECK(ip != path_components.end());
    DCHECK(*ip == *ib);
  }

  FilePath current_path = base;
  if (!VerifySpecificPathControlledByUser(current_path, owner_uid, group_gids))
    return false;

  for (; ip != path_components.end(); ++ip) {
    current_path = current_path.Append(*ip);
    if (!VerifySpecificPathControlledByUser(
            current_path, owner_uid, group_gids))
      return false;
  }
  return true;
}

#if BUILDFLAG(IS_MAC)
bool VerifyPathControlledByAdmin(const FilePath& path) {
  const unsigned kRootUid = 0;
  const FilePath kFileSystemRoot("/");

  // The name of the administrator group on mac os.
  const char* const kAdminGroupNames[] = {
    "admin",
    "wheel"
  };

  // Reading the groups database may touch the file system.
  ScopedBlockingCall scoped_blocking_call(FROM_HERE, BlockingType::MAY_BLOCK);

  std::set<gid_t> allowed_group_ids;
  for (int i = 0, ie = base::size(kAdminGroupNames); i < ie; ++i) {
    struct group *group_record = getgrnam(kAdminGroupNames[i]);
    if (!group_record) {
      DPLOG(ERROR) << "Could not get the group ID of group \""
                   << kAdminGroupNames[i] << "\".";
      continue;
    }

    allowed_group_ids.insert(group_record->gr_gid);
  }

  return VerifyPathControlledByUser(
      kFileSystemRoot, path, kRootUid, allowed_group_ids);
}
#endif  // BUILDFLAG(IS_MAC)

int GetMaximumPathComponentLength(const FilePath& path) {
#if BUILDFLAG(IS_FUCHSIA)
  // Return a value we do not expect anyone ever to reach, but which is small
  // enough to guard against e.g. bugs causing multi-megabyte paths.
  return 1024;
#else
  ScopedBlockingCall scoped_blocking_call(FROM_HERE, BlockingType::MAY_BLOCK);
  return pathconf(path.value().c_str(), _PC_NAME_MAX);
#endif
}

#if !BUILDFLAG(IS_ANDROID)
// This is implemented in file_util_android.cc for that platform.
bool GetShmemTempDir(bool executable, FilePath* path) {
#if BUILDFLAG(IS_LINUX) || BUILDFLAG(IS_CHROMEOS) || BUILDFLAG(IS_AIX)
  bool disable_dev_shm = false;
#if !BUILDFLAG(IS_CHROMEOS_ASH) && !BUILDFLAG(IS_CHROMEOS_LACROS)
  disable_dev_shm = CommandLine::ForCurrentProcess()->HasSwitch(
      switches::kDisableDevShmUsage);
#endif
  bool use_dev_shm = true;
  if (executable) {
    static const bool s_dev_shm_executable =
        IsPathExecutable(FilePath("/dev/shm"));
    use_dev_shm = s_dev_shm_executable;
  }
  if (use_dev_shm && !disable_dev_shm) {
    *path = FilePath("/dev/shm");
    return true;
  }
#endif  // BUILDFLAG(IS_LINUX) || BUILDFLAG(IS_CHROMEOS) || BUILDFLAG(IS_AIX)
  return GetTempDir(path);
}
#endif  // !BUILDFLAG(IS_ANDROID)

#if !BUILDFLAG(IS_APPLE)
// Mac has its own implementation, this is for all other Posix systems.
bool CopyFile(const FilePath& from_path, const FilePath& to_path) {
  ScopedBlockingCall scoped_blocking_call(FROM_HERE, BlockingType::MAY_BLOCK);
  File infile;
#if BUILDFLAG(IS_ANDROID)
  if (from_path.IsContentUri()) {
    infile = OpenContentUriForRead(from_path);
  } else {
    infile = File(from_path, File::FLAG_OPEN | File::FLAG_READ);
  }
#else
  infile = File(from_path, File::FLAG_OPEN | File::FLAG_READ);
#endif
  if (!infile.IsValid())
    return false;

  File outfile(to_path, File::FLAG_WRITE | File::FLAG_CREATE_ALWAYS);
  if (!outfile.IsValid())
    return false;

  return CopyFileContents(infile, outfile);
}
#endif  // !BUILDFLAG(IS_APPLE)

PrefetchResult PreReadFile(const FilePath& file_path,
                           bool is_executable,
                           int64_t max_bytes) {
  DCHECK_GE(max_bytes, 0);

  // posix_fadvise() is only available in the Android NDK in API 21+. Older
  // versions may have the required kernel support, but don't have enough usage
  // to justify backporting.
#if BUILDFLAG(IS_LINUX) || BUILDFLAG(IS_CHROMEOS) || \
    (BUILDFLAG(IS_ANDROID) && __ANDROID_API__ >= 21)
  File file(file_path, File::FLAG_OPEN | File::FLAG_READ);
  if (!file.IsValid())
    return PrefetchResult{PrefetchResultCode::kInvalidFile};

  if (max_bytes == 0) {
    // fadvise() pre-fetches the entire file when given a zero length.
    return PrefetchResult{PrefetchResultCode::kSuccess};
  }

  const PlatformFile fd = file.GetPlatformFile();
  const ::off_t len = base::saturated_cast<::off_t>(max_bytes);
  return posix_fadvise(fd, /*offset=*/0, len, POSIX_FADV_WILLNEED) == 0
             ? PrefetchResult{PrefetchResultCode::kSuccess}
             : PrefetchResult{PrefetchResultCode::kFastFailed};
#elif BUILDFLAG(IS_APPLE)
  File file(file_path, File::FLAG_OPEN | File::FLAG_READ);
  if (!file.IsValid())
    return PrefetchResult{PrefetchResultCode::kInvalidFile};

  if (max_bytes == 0) {
    // fcntl(F_RDADVISE) fails when given a zero length.
    return PrefetchResult{PrefetchResultCode::kSuccess};
  }

  const PlatformFile fd = file.GetPlatformFile();
  ::radvisory read_advise_data = {
      .ra_offset = 0, .ra_count = base::saturated_cast<int>(max_bytes)};
  return fcntl(fd, F_RDADVISE, &read_advise_data) != -1
             ? PrefetchResult{PrefetchResultCode::kSuccess}
             : PrefetchResult{PrefetchResultCode::kFastFailed};
#else
  return internal::PreReadFileSlow(file_path, max_bytes)
             ? PrefetchResult{PrefetchResultCode::kSlowSuccess}
             : PrefetchResult{PrefetchResultCode::kSlowFailed};
#endif  // BUILDFLAG(IS_LINUX) || BUILDFLAG(IS_CHROMEOS) ||
        // (BUILDFLAG(IS_ANDROID) &&
        // __ANDROID_API__ >= 21)
}

// -----------------------------------------------------------------------------

namespace internal {

bool MoveUnsafe(const FilePath& from_path, const FilePath& to_path) {
  ScopedBlockingCall scoped_blocking_call(FROM_HERE, BlockingType::MAY_BLOCK);
  // Windows compatibility: if |to_path| exists, |from_path| and |to_path|
  // must be the same type, either both files, or both directories.
  stat_wrapper_t to_file_info;
  if (File::Stat(to_path.value().c_str(), &to_file_info) == 0) {
    stat_wrapper_t from_file_info;
    if (File::Stat(from_path.value().c_str(), &from_file_info) != 0)
      return false;
    if (S_ISDIR(to_file_info.st_mode) != S_ISDIR(from_file_info.st_mode))
      return false;
  }

  if (rename(from_path.value().c_str(), to_path.value().c_str()) == 0)
    return true;

  if (!CopyDirectory(from_path, to_path, true))
    return false;

  DeletePathRecursively(from_path);
  return true;
}

#if BUILDFLAG(IS_LINUX) || BUILDFLAG(IS_CHROMEOS) || BUILDFLAG(IS_ANDROID)
bool CopyFileContentsWithSendfile(File& infile,
                                  File& outfile,
                                  bool& retry_slow) {
  DCHECK(infile.IsValid());
  stat_wrapper_t in_file_info;
  retry_slow = false;

  if (base::File::Fstat(infile.GetPlatformFile(), &in_file_info)) {
    return false;
  }

  int64_t file_size = in_file_info.st_size;
  if (file_size == 0) {
    // Non-regular files can return a file size of 0, things such as pipes,
    // sockets, etc. Additionally, kernel seq_files(most procfs files) will also
    // return 0 while still reporting as a regular file. Unfortunately, in some
    // of these situations there are easy ways to detect them, in others there
    // are not. No extra syscalls are needed if it's not a regular file.
    //
    // Because any attempt to detect it would likely require another syscall,
    // let's just fall back to a slow copy which will invoke a single read(2) to
    // determine if the file has contents or if it's really a zero length file.
    retry_slow = true;
    return false;
  }

  size_t copied = 0;
  ssize_t res = 0;
  while (file_size - copied > 0) {
    // Don't specify an offset and the kernel will begin reading/writing to the
    // current file offsets.
    res = HANDLE_EINTR(sendfile(outfile.GetPlatformFile(),
                                infile.GetPlatformFile(), /*offset=*/nullptr,
                                /*length=*/file_size - copied));
    if (res <= 0) {
      break;
    }

    copied += res;
  }

  // Fallback on non-fatal error cases. None of these errors can happen after
  // data has started copying, a check is included for good measure. As a result
  // file sizes and file offsets will not have changed. A slow fallback and
  // proceed without issues.
  retry_slow = (copied == 0 && res < 0 &&
                (errno == EINVAL || errno == ENOSYS || errno == EPERM));

  return res >= 0;
}
#endif  // BUILDFLAG(IS_LINUX) || BUILDFLAG(IS_CHROMEOS) ||
        // BUILDFLAG(IS_ANDROID)

}  // namespace internal

#if BUILDFLAG(IS_LINUX) || BUILDFLAG(IS_CHROMEOS) || BUILDFLAG(IS_AIX)
BASE_EXPORT bool IsPathExecutable(const FilePath& path) {
  bool result = false;
  FilePath tmp_file_path;

  ScopedFD fd = CreateAndOpenFdForTemporaryFileInDir(path, &tmp_file_path);
  if (fd.is_valid()) {
    DeleteFile(tmp_file_path);
    long sysconf_result = sysconf(_SC_PAGESIZE);
    CHECK_GE(sysconf_result, 0);
    size_t pagesize = static_cast<size_t>(sysconf_result);
    CHECK_GE(sizeof(pagesize), sizeof(sysconf_result));
    void* mapping = mmap(nullptr, pagesize, PROT_READ, MAP_SHARED, fd.get(), 0);
    if (mapping != MAP_FAILED) {
      if (HANDLE_EINTR(mprotect(mapping, pagesize, PROT_READ | PROT_EXEC)) == 0)
        result = true;
      munmap(mapping, pagesize);
    }
  }
  return result;
}
#endif  // BUILDFLAG(IS_LINUX) || BUILDFLAG(IS_CHROMEOS) || BUILDFLAG(IS_AIX)

}  // namespace base<|MERGE_RESOLUTION|>--- conflicted
+++ resolved
@@ -576,12 +576,8 @@
     return true;
   }
 
-<<<<<<< HEAD
-#if defined(OS_ANDROID)
+#if BUILDFLAG(IS_ANDROID)
 #if 0 // This is for building Chromium browser on Android.
-=======
-#if BUILDFLAG(IS_ANDROID)
->>>>>>> 0902557a
   return PathService::Get(DIR_CACHE, path);
 #endif
   *path = FilePath("/data/local/tmp");
