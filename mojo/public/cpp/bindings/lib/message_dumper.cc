// Copyright 2018 The Chromium Authors. All rights reserved.
// Use of this source code is governed by a BSD-style license that can be
// found in the LICENSE file.

#include "mojo/public/cpp/bindings/message_dumper.h"

#include "base/bind.h"
#include "base/files/file.h"
#include "base/files/file_path.h"
#include "base/files/file_util.h"
#include "base/logging.h"
#include "base/no_destructor.h"
#include "base/process/process.h"
#include "base/rand_util.h"
#include "base/strings/string_number_conversions.h"
#include "base/task/post_task.h"
#include "mojo/public/cpp/bindings/message.h"

namespace {

base::FilePath& DumpDirectory() {
  static base::NoDestructor<base::FilePath> dump_directory;
  return *dump_directory;
}

<<<<<<< HEAD
// void WriteMessage(uint32_t identifier,
//                   const mojo::MessageDumper::MessageEntry& entry) {
//   static uint64_t num = 0;

//   if (!entry.interface_name)
//     return;

//   base::FilePath message_directory =
//       DumpDirectory()
//           .AppendASCII(entry.interface_name)
//           .AppendASCII(base::NumberToString(identifier));

//   if (!base::DirectoryExists(message_directory) &&
//       !base::CreateDirectory(message_directory)) {
//     LOG(ERROR) << "Failed to create" << message_directory.value();
//     return;
//   }

//   std::string filename =
//       base::NumberToString(num++) + "." + entry.method_name + ".mojomsg";
//   base::FilePath path = message_directory.AppendASCII(filename);
//   base::File file(path,
//                   base::File::FLAG_WRITE | base::File::FLAG_CREATE_ALWAYS);

//   file.WriteAtCurrentPos(reinterpret_cast<const char*>(entry.data_bytes.data()),
//                          static_cast<int>(entry.data_bytes.size()));
// }
=======
void WriteMessage(uint64_t identifier,
                  const mojo::MessageDumper::MessageEntry& entry) {
  static uint64_t num = 0;

  if (!entry.interface_name)
    return;

  base::FilePath message_directory =
      DumpDirectory()
          .AppendASCII(entry.interface_name)
          .AppendASCII(base::NumberToString(identifier));

  if (!base::DirectoryExists(message_directory) &&
      !base::CreateDirectory(message_directory)) {
    LOG(ERROR) << "Failed to create" << message_directory.value();
    return;
  }

  std::string filename =
      base::NumberToString(num++) + "." + entry.method_name + ".mojomsg";
  base::FilePath path = message_directory.AppendASCII(filename);
  base::File file(path,
                  base::File::FLAG_WRITE | base::File::FLAG_CREATE_ALWAYS);

  file.WriteAtCurrentPos(reinterpret_cast<const char*>(entry.data_bytes.data()),
                         static_cast<int>(entry.data_bytes.size()));
}
>>>>>>> 097fe669

}  // namespace

namespace mojo {

MessageDumper::MessageEntry::MessageEntry(const uint8_t* data,
                                          uint32_t data_size,
                                          const char* interface_name,
                                          const char* method_name)
    : interface_name(interface_name),
      method_name(method_name),
      data_bytes(data, data + data_size) {}

MessageDumper::MessageEntry::MessageEntry(const MessageEntry& entry) = default;

MessageDumper::MessageEntry::~MessageEntry() {}

MessageDumper::MessageDumper() : identifier_(base::RandUint64()) {}

MessageDumper::~MessageDumper() {}

bool MessageDumper::Accept(mojo::Message* message) {
  // MessageEntry entry(message->data(), message->data_num_bytes(),
  //                    "unknown interface", "unknown name");

  // static base::NoDestructor<scoped_refptr<base::TaskRunner>> task_runner(
  //     base::CreateSequencedTaskRunnerWithTraits(
  //         {base::MayBlock(), base::TaskPriority::USER_BLOCKING,
  //          base::TaskShutdownBehavior::SKIP_ON_SHUTDOWN}));

  // (*task_runner)
  //     ->PostTask(FROM_HERE,
  //                base::BindOnce(&WriteMessage, identifier_, std::move(entry)));
  return true;
}

void MessageDumper::SetMessageDumpDirectory(const base::FilePath& directory) {
  DumpDirectory() = directory;
}

const base::FilePath& MessageDumper::GetMessageDumpDirectory() {
  return DumpDirectory();
}

}  // namespace mojo<|MERGE_RESOLUTION|>--- conflicted
+++ resolved
@@ -23,35 +23,7 @@
   return *dump_directory;
 }
 
-<<<<<<< HEAD
-// void WriteMessage(uint32_t identifier,
-//                   const mojo::MessageDumper::MessageEntry& entry) {
-//   static uint64_t num = 0;
-
-//   if (!entry.interface_name)
-//     return;
-
-//   base::FilePath message_directory =
-//       DumpDirectory()
-//           .AppendASCII(entry.interface_name)
-//           .AppendASCII(base::NumberToString(identifier));
-
-//   if (!base::DirectoryExists(message_directory) &&
-//       !base::CreateDirectory(message_directory)) {
-//     LOG(ERROR) << "Failed to create" << message_directory.value();
-//     return;
-//   }
-
-//   std::string filename =
-//       base::NumberToString(num++) + "." + entry.method_name + ".mojomsg";
-//   base::FilePath path = message_directory.AppendASCII(filename);
-//   base::File file(path,
-//                   base::File::FLAG_WRITE | base::File::FLAG_CREATE_ALWAYS);
-
-//   file.WriteAtCurrentPos(reinterpret_cast<const char*>(entry.data_bytes.data()),
-//                          static_cast<int>(entry.data_bytes.size()));
-// }
-=======
+#if 0
 void WriteMessage(uint64_t identifier,
                   const mojo::MessageDumper::MessageEntry& entry) {
   static uint64_t num = 0;
@@ -79,7 +51,7 @@
   file.WriteAtCurrentPos(reinterpret_cast<const char*>(entry.data_bytes.data()),
                          static_cast<int>(entry.data_bytes.size()));
 }
->>>>>>> 097fe669
+#endif
 
 }  // namespace
 
@@ -102,17 +74,19 @@
 MessageDumper::~MessageDumper() {}
 
 bool MessageDumper::Accept(mojo::Message* message) {
-  // MessageEntry entry(message->data(), message->data_num_bytes(),
-  //                    "unknown interface", "unknown name");
+#if 0
+  MessageEntry entry(message->data(), message->data_num_bytes(),
+                     "unknown interface", "unknown name");
 
-  // static base::NoDestructor<scoped_refptr<base::TaskRunner>> task_runner(
-  //     base::CreateSequencedTaskRunnerWithTraits(
-  //         {base::MayBlock(), base::TaskPriority::USER_BLOCKING,
-  //          base::TaskShutdownBehavior::SKIP_ON_SHUTDOWN}));
+  static base::NoDestructor<scoped_refptr<base::TaskRunner>> task_runner(
+      base::CreateSequencedTaskRunnerWithTraits(
+          {base::MayBlock(), base::TaskPriority::USER_BLOCKING,
+           base::TaskShutdownBehavior::SKIP_ON_SHUTDOWN}));
 
-  // (*task_runner)
-  //     ->PostTask(FROM_HERE,
-  //                base::BindOnce(&WriteMessage, identifier_, std::move(entry)));
+  (*task_runner)
+      ->PostTask(FROM_HERE,
+                 base::BindOnce(&WriteMessage, identifier_, std::move(entry)));
+#endif
   return true;
 }
 
