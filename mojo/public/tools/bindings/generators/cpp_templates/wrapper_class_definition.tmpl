--- conflicted
+++ resolved
@@ -32,13 +32,9 @@
 }
 {%- endif %}
 
-<<<<<<< HEAD
-void {{struct.name}}::AsValueInto(base::trace_event::TracedValue* value) const {
+void {{struct.name}}::WriteIntoTracedValue(perfetto::TracedValue context) const {
 #if 0
-=======
-void {{struct.name}}::WriteIntoTracedValue(perfetto::TracedValue context) const {
   auto dict = std::move(context).WriteDictionary();
->>>>>>> 50baaa8c
 {%-  for field in struct.fields %}
   perfetto::WriteIntoTracedValueWithFallback(
     dict.AddItem(
