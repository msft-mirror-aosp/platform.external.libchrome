// Copyright 2014 The Chromium Authors. All rights reserved.
// Use of this source code is governed by a BSD-style license that can be
// found in the LICENSE file.

// This file contains types/constants and functions specific to shared buffers.
//
// Note: This header should be compilable as C.

#ifndef MOJO_PUBLIC_C_SYSTEM_BUFFER_H_
#define MOJO_PUBLIC_C_SYSTEM_BUFFER_H_

#include <stdint.h>

#include "mojo/public/c/system/macros.h"
#include "mojo/public/c/system/system_export.h"
#include "mojo/public/c/system/types.h"

// Flags passed to |MojoCreateSharedBuffer()| via
// |MojoCreateSharedBufferOptions|. See values defined below.
typedef uint32_t MojoCreateSharedBufferFlags;

// No flags. Default behavior.
#define MOJO_CREATE_SHARED_BUFFER_FLAG_NONE ((uint32_t)0)

// Options passed to |MojoCreateSharedBuffer()|.
struct MOJO_ALIGNAS(8) MojoCreateSharedBufferOptions {
  // The size of this structure, used for versioning.
  uint32_t struct_size;

  // See |MojoCreateSharedBufferFlags|.
  MojoCreateSharedBufferFlags flags;
};
MOJO_STATIC_ASSERT(MOJO_ALIGNOF(int64_t) <= 8, "int64_t has weird alignment");
<<<<<<< HEAD
MOJO_STATIC_ASSERT(sizeof(MojoCreateSharedBufferOptions) == 8,
=======
MOJO_STATIC_ASSERT(sizeof(struct MojoCreateSharedBufferOptions) == 8,
>>>>>>> 097fe669
                   "MojoCreateSharedBufferOptions has wrong size");

// Flags passed to |MojoGetBufferInfo()| via |MojoGetBufferInfoOptions|. See
// values defined below.
typedef uint32_t MojoGetBufferInfoFlags;

// No flags. Default behavior.
#define MOJO_GET_BUFFER_INFO_FLAG_NONE ((uint32_t)0)

// Options passed to |MojoGetBufferInfo()|.
struct MOJO_ALIGNAS(8) MojoGetBufferInfoOptions {
  // The size of this structure, used for versioning.
  uint32_t struct_size;

  // See |MojoGetBufferInfoFlags|.
  MojoGetBufferInfoFlags flags;
};
MOJO_STATIC_ASSERT(sizeof(struct MojoGetBufferInfoOptions) == 8,
                   "MojoSharedBufferOptions has wrong size");

// Structure used to receive information about a shared buffer via
// |MojoGetBufferInfo()|.
struct MOJO_ALIGNAS(8) MojoSharedBufferInfo {
  // The size of this structure, used for versioning.
  uint32_t struct_size;

  // The size of the shared buffer.
  uint64_t size;
};
MOJO_STATIC_ASSERT(sizeof(struct MojoSharedBufferInfo) == 16,
                   "MojoSharedBufferInfo has wrong size");

// Flags passed to |MojoDuplicateBufferHandle()| via
// |MojoDuplicateBufferHandleOptions|. See values defined below.
typedef uint32_t MojoDuplicateBufferHandleFlags;

// No options. Default behavior. Note that if a shared buffer handle is ever
// duplicated without |MOJO_DUPLICATE_BUFFER_HANDLE_READ_ONLY| (see below),
// neither it nor any of its duplicates can ever be duplicated *with*
// |MOJO_DUPLICATE_BUFFER_HANDLE_READ_ONLY| in the future. That is, once a
// writable handle has been duplicated as another writable handle, it is no
// longer possible to create read-only handles to the underlying buffer object.
#define MOJO_DUPLICATE_BUFFER_HANDLE_FLAG_NONE ((uint32_t)0)

// Duplicates the handle as read-only. If successful, the resulting new handle
// will always map to a read-only memory region. Successful use of this flag
// also imposes the limitation that the handle or any of its subsequent
// duplicates may never be duplicated *without* this flag in the future. That
// is, once a read-only handle is produced for a buffer object, all future
// handles to that object must also be read-only.
#define MOJO_DUPLICATE_BUFFER_HANDLE_FLAG_READ_ONLY ((uint32_t)1 << 0)

// Options passed to |MojoDuplicateBufferHandle()|.
struct MojoDuplicateBufferHandleOptions {
  // The size of this structure, used for versioning.
  uint32_t struct_size;

  // See |MojoDuplicateBufferHandleFlags|.
  MojoDuplicateBufferHandleFlags flags;
};
MOJO_STATIC_ASSERT(sizeof(struct MojoDuplicateBufferHandleOptions) == 8,
                   "MojoDuplicateBufferHandleOptions has wrong size");

// Flags passed to |MojoMapBuffer()| via |MojoMapBufferOptions|. See values
// defined below.
typedef uint32_t MojoMapBufferFlags;

// No flags. Default behavior.
#define MOJO_MAP_BUFFER_FLAG_NONE ((uint32_t)0)

// Options passed to |MojoMapBuffer()|.
struct MojoMapBufferOptions {
  // The size of this structure, used for versioning.
  uint32_t struct_size;

  // See |MojoMapBufferFlags|.
  MojoMapBufferFlags flags;
};
MOJO_STATIC_ASSERT(sizeof(struct MojoMapBufferOptions) == 8,
                   "MojoMapBufferOptions has wrong size");

#ifdef __cplusplus
extern "C" {
#endif

// Creates a buffer of size |num_bytes| bytes that can be shared between
// processes. The returned handle may be duplicated any number of times by
// |MojoDuplicateBufferHandle()|.
//
// To access the buffer's storage, one must call |MojoMapBuffer()|.
//
// |options| may be set to null for a shared buffer with the default options.
//
// On success, |*shared_buffer_handle| will be set to the handle for the shared
// buffer. On failure it is not modified.
//
// Returns:
//   |MOJO_RESULT_OK| on success.
//   |MOJO_RESULT_INVALID_ARGUMENT| if some argument was invalid (e.g.,
//       |*options| is invalid).
//   |MOJO_RESULT_RESOURCE_EXHAUSTED| if a process/system/quota/etc. limit has
//       been reached (e.g., if the requested size was too large, or if the
//       maximum number of handles was exceeded).
//   |MOJO_RESULT_UNIMPLEMENTED| if an unsupported flag was set in |*options|.
MOJO_SYSTEM_EXPORT MojoResult
MojoCreateSharedBuffer(uint64_t num_bytes,
                       const struct MojoCreateSharedBufferOptions* options,
                       MojoHandle* shared_buffer_handle);

// Duplicates the handle |buffer_handle| as a new shared buffer handle. On
// success this returns the new handle in |*new_buffer_handle|. A shared buffer
// remains allocated as long as there is at least one shared buffer handle
// referencing it in at least one process in the system.
//
// |options| may be set to null to duplicate the buffer handle with the default
// options.
//
// Access rights to mapped memory from the duplicated handle may be controlled
// by flags in |*options|, with some limitations. See notes on
// |MOJO_DUPLICATE_BUFFER_HANDLE_FLAG_NONE| and
// |MOJO_DUPLICATE_BUFFER_HANDLE_FLAG_READ_ONLY| regarding restrictions on
// duplication with respect to these flags.
//
// Returns:
//   |MOJO_RESULT_OK| on success.
//   |MOJO_RESULT_INVALID_ARGUMENT| if some argument was invalid (e.g.,
//       |buffer_handle| is not a valid buffer handle or |*options| is invalid).
//   |MOJO_RESULT_UNIMPLEMENTED| if an unsupported flag was set in |*options|.
//   |MOJO_RESULT_FAILED_PRECONDITION| if
//       |MOJO_DUPLICATE_BUFFER_HANDLE_FLAG_READ_ONLY| was set but the handle
//       was already previously duplicated without that flag; or if
//       |MOJO_DUPLICATE_BUFFER_HANDLE_FLAG_READ_ONLY| was not set but the
//       handle was already previously duplicated with that flag.
MOJO_SYSTEM_EXPORT MojoResult MojoDuplicateBufferHandle(
    MojoHandle buffer_handle,
    const struct MojoDuplicateBufferHandleOptions* options,
    MojoHandle* new_buffer_handle);

// Maps the part (at offset |offset| of length |num_bytes|) of the buffer given
// by |buffer_handle| into memory, with options specified by |options|.
// |offset+num_bytes| must be less than or equal to the size of the buffer. On
// success, |*buffer| points to memory with the requested part of the buffer. On
// failure |*buffer| it is not modified.
//
// A single buffer handle may have multiple active mappings. The permissions
// (e.g., writable or executable) of the returned memory depend on the
// properties of the buffer and properties attached to the buffer handle, as
// well as |flags|.
//
// A mapped buffer must eventually be unmapped by calling |MojoUnmapBuffer()|
// with the value of |*buffer| returned by this function.
//
// |options| may be null to map the buffer with default behavior.
//
// Returns:
//   |MOJO_RESULT_OK| on success.
//   |MOJO_RESULT_INVALID_ARGUMENT| if some argument was invalid (e.g.,
//       |buffer_handle| is not a valid buffer handle, the range specified by
//       |offset| and |num_bytes| is not valid, or |*options| is invalid).
//   |MOJO_RESULT_RESOURCE_EXHAUSTED| if the mapping operation itself failed
//       (e.g., due to not having appropriate address space available).
MOJO_SYSTEM_EXPORT MojoResult
MojoMapBuffer(MojoHandle buffer_handle,
              uint64_t offset,
              uint64_t num_bytes,
              const struct MojoMapBufferOptions* options,
              void** buffer);

// Unmaps a buffer pointer that was mapped by |MojoMapBuffer()|. |buffer| must
// have been the result of |MojoMapBuffer()| (not some other pointer inside
// the mapped memory), and the entire mapping will be removed.
//
// A mapping may only be unmapped once.
//
// Returns:
//   |MOJO_RESULT_OK| on success.
//   |MOJO_RESULT_INVALID_ARGUMENT| if |buffer| is invalid (e.g., is not the
//       result of |MojoMapBuffer()| or has already been unmapped).
MOJO_SYSTEM_EXPORT MojoResult MojoUnmapBuffer(void* buffer);

// Retrieve information about |buffer_handle| into |info|.
//
// Callers must initialize |info->struct_size| to |sizeof(MojoSharedBufferInfo)|
// before calling this function.
//
// |options| may be null for default options.
//
// Returns:
//   |MOJO_RESULT_OK| on success.
//   |MOJO_RESULT_INVALID_ARGUMENT| if |buffer_handle| is invalid, |info| is
//       null, or |*options| is invalid.
//
// On success, |info->size| will be set to the size of the buffer. On failure it
// is not modified.
MOJO_SYSTEM_EXPORT MojoResult
MojoGetBufferInfo(MojoHandle buffer_handle,
                  const struct MojoGetBufferInfoOptions* options,
                  struct MojoSharedBufferInfo* info);

#ifdef __cplusplus
}  // extern "C"
#endif

#endif  // MOJO_PUBLIC_C_SYSTEM_BUFFER_H_<|MERGE_RESOLUTION|>--- conflicted
+++ resolved
@@ -31,11 +31,7 @@
   MojoCreateSharedBufferFlags flags;
 };
 MOJO_STATIC_ASSERT(MOJO_ALIGNOF(int64_t) <= 8, "int64_t has weird alignment");
-<<<<<<< HEAD
-MOJO_STATIC_ASSERT(sizeof(MojoCreateSharedBufferOptions) == 8,
-=======
 MOJO_STATIC_ASSERT(sizeof(struct MojoCreateSharedBufferOptions) == 8,
->>>>>>> 097fe669
                    "MojoCreateSharedBufferOptions has wrong size");
 
 // Flags passed to |MojoGetBufferInfo()| via |MojoGetBufferInfoOptions|. See
