--- conflicted
+++ resolved
@@ -36,11 +36,7 @@
   MojoCreateMessagePipeFlags flags;
 };
 MOJO_STATIC_ASSERT(MOJO_ALIGNOF(int64_t) <= 8, "int64_t has weird alignment");
-<<<<<<< HEAD
-MOJO_STATIC_ASSERT(sizeof(MojoCreateMessagePipeOptions) == 8,
-=======
 MOJO_STATIC_ASSERT(sizeof(struct MojoCreateMessagePipeOptions) == 8,
->>>>>>> 097fe669
                    "MojoCreateMessagePipeOptions has wrong size");
 
 // Flags passed to |MojoWriteMessage()| via |MojoWriteMessageOptions|. See
