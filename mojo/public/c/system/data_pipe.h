--- conflicted
+++ resolved
@@ -41,11 +41,7 @@
   uint32_t capacity_num_bytes;
 };
 MOJO_STATIC_ASSERT(MOJO_ALIGNOF(int64_t) <= 8, "int64_t has weird alignment");
-<<<<<<< HEAD
-MOJO_STATIC_ASSERT(sizeof(MojoCreateDataPipeOptions) == 16,
-=======
 MOJO_STATIC_ASSERT(sizeof(struct MojoCreateDataPipeOptions) == 16,
->>>>>>> 097fe669
                    "MojoCreateDataPipeOptions has wrong size");
 
 // Flags passed to |MojoWriteData()| via |MojoWriteDataOptions|. See values
