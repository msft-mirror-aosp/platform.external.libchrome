// Copyright 2017 The Chromium Authors. All rights reserved.
// Use of this source code is governed by a BSD-style license that can be
// found in the LICENSE file.

#include "mojo/core/user_message_impl.h"

#include <algorithm>
#include <vector>

#include "base/atomicops.h"
#include "base/debug/dump_without_crashing.h"
#include "base/memory/ptr_util.h"
#include "base/no_destructor.h"
#include "base/numerics/safe_conversions.h"
#include "base/numerics/safe_math.h"
<<<<<<< HEAD
// #include "base/trace_event/memory_allocator_dump.h"
// #include "base/trace_event/memory_dump_manager.h"
// #include "base/trace_event/memory_dump_provider.h"
// #include "base/trace_event/trace_event.h"
=======
#include "base/trace_event/memory_allocator_dump.h"
#include "base/trace_event/memory_dump_manager.h"
#include "base/trace_event/memory_dump_provider.h"
#include "base/trace_event/trace_event.h"
#include "mojo/core/configuration.h"
>>>>>>> 2efd4973
#include "mojo/core/core.h"
#include "mojo/core/node_channel.h"
#include "mojo/core/node_controller.h"
#include "mojo/core/ports/event.h"
#include "mojo/core/ports/message_filter.h"
#include "mojo/core/ports/node.h"
#include "mojo/public/c/system/types.h"

namespace mojo {
namespace core {

namespace {

// The minimum amount of memory to allocate for a new serialized message buffer.
// This should be sufficiently large such that most seiralized messages do not
// incur any reallocations as they're expanded to full size.
const uint32_t kMinimumPayloadBufferSize = 128;

// The maximum number of Mojo handles which can be attached to a serialized
// user message. Much larger than should ever be necessary, but small enough
// to not be a problem.
const uint32_t kMaxMojoHandleAttachments = 1024 * 1024;

// Indicates whether handle serialization failure should be emulated in testing.
bool g_always_fail_handle_serialization = false;

#pragma pack(push, 1)
// Header attached to every message.
struct MessageHeader {
  // The number of serialized dispatchers included in this header.
  uint32_t num_dispatchers;

  // Total size of the header, including serialized dispatcher data.
  uint32_t header_size;
};

// Header for each dispatcher in a message, immediately following the message
// header.
struct DispatcherHeader {
  // The type of the dispatcher, correpsonding to the Dispatcher::Type enum.
  int32_t type;

  // The size of the serialized dispatcher, not including this header.
  uint32_t num_bytes;

  // The number of ports needed to deserialize this dispatcher.
  uint32_t num_ports;

  // The number of platform handles needed to deserialize this dispatcher.
  uint32_t num_platform_handles;
};
#pragma pack(pop)

static_assert(sizeof(MessageHeader) % 8 == 0, "Invalid MessageHeader size.");
static_assert(sizeof(DispatcherHeader) % 8 == 0,
              "Invalid DispatcherHeader size.");

// Creates a new Channel message with sufficient storage for |num_bytes| user
// message payload and all |dispatchers| given. If |original_message| is not
// null, its contents are copied and extended by the other parameters given
// here.
MojoResult CreateOrExtendSerializedEventMessage(
    ports::UserMessageEvent* event,
    size_t payload_size,
    size_t payload_buffer_size,
    const Dispatcher::DispatcherInTransit* new_dispatchers,
    size_t num_new_dispatchers,
    Channel::MessagePtr* out_message,
    void** out_header,
    size_t* out_header_size,
    void** out_user_payload) {
  // A structure for tracking information about every Dispatcher that will be
  // serialized into the message. This is NOT part of the message itself.
  struct DispatcherInfo {
    uint32_t num_bytes;
    uint32_t num_ports;
    uint32_t num_handles;
  };

  size_t original_header_size = sizeof(MessageHeader);
  size_t original_num_ports = 0;
  size_t original_num_handles = 0;
  size_t original_payload_size = 0;
  MessageHeader* original_header = nullptr;
  void* original_user_payload = nullptr;
  Channel::MessagePtr original_message;
  if (*out_message) {
    original_message = std::move(*out_message);
    original_header = static_cast<MessageHeader*>(*out_header);
    original_header_size = *out_header_size;
    original_num_ports = event->num_ports();
    original_num_handles = original_message->num_handles();
    original_user_payload = *out_user_payload;
    original_payload_size =
        original_message->payload_size() -
        (static_cast<char*>(original_user_payload) -
         static_cast<char*>(original_message->mutable_payload()));
  }

  // This is only the base header size. It will grow as we accumulate the
  // size of serialized state for each dispatcher.
  base::CheckedNumeric<size_t> safe_header_size = num_new_dispatchers;
  safe_header_size *= sizeof(DispatcherHeader);
  safe_header_size += original_header_size;
  size_t header_size = safe_header_size.ValueOrDie();
  size_t num_new_ports = 0;
  size_t num_new_handles = 0;
  std::vector<DispatcherInfo> new_dispatcher_info(num_new_dispatchers);
  for (size_t i = 0; i < num_new_dispatchers; ++i) {
    Dispatcher* d = new_dispatchers[i].dispatcher.get();
    d->StartSerialize(&new_dispatcher_info[i].num_bytes,
                      &new_dispatcher_info[i].num_ports,
                      &new_dispatcher_info[i].num_handles);
    header_size += new_dispatcher_info[i].num_bytes;
    num_new_ports += new_dispatcher_info[i].num_ports;
    num_new_handles += new_dispatcher_info[i].num_handles;
  }

  size_t num_ports = original_num_ports + num_new_ports;
  size_t num_handles = original_num_handles + num_new_handles;

  // We now have enough information to fully allocate the message storage.
  if (num_ports > event->num_ports())
    event->ReservePorts(num_ports);
  const size_t event_size = event->GetSerializedSize();
  const size_t total_size = event_size + header_size + payload_size;
  const size_t total_buffer_size =
      event_size + header_size + payload_buffer_size;
  void* data;
  Channel::MessagePtr message = NodeChannel::CreateEventMessage(
      total_buffer_size, total_size, &data, num_handles);
  auto* header = reinterpret_cast<MessageHeader*>(static_cast<uint8_t*>(data) +
                                                  event_size);

  // Populate the message header with information about serialized dispatchers.
  // The front of the message is always a MessageHeader followed by a
  // DispatcherHeader for each dispatcher to be sent.
  DispatcherHeader* new_dispatcher_headers;
  char* new_dispatcher_data;
  size_t total_num_dispatchers = num_new_dispatchers;
  std::vector<PlatformHandle> handles;
  if (original_message) {
    DCHECK(original_header);
    size_t original_dispatcher_headers_size =
        original_header->num_dispatchers * sizeof(DispatcherHeader);
    memcpy(header, original_header,
           original_dispatcher_headers_size + sizeof(MessageHeader));
    new_dispatcher_headers = reinterpret_cast<DispatcherHeader*>(
        reinterpret_cast<uint8_t*>(header + 1) +
        original_dispatcher_headers_size);
    total_num_dispatchers += original_header->num_dispatchers;
    size_t total_dispatcher_headers_size =
        total_num_dispatchers * sizeof(DispatcherHeader);
    char* original_dispatcher_data =
        reinterpret_cast<char*>(original_header + 1) +
        original_dispatcher_headers_size;
    char* dispatcher_data =
        reinterpret_cast<char*>(header + 1) + total_dispatcher_headers_size;
    size_t original_dispatcher_data_size = original_header_size -
                                           sizeof(MessageHeader) -
                                           original_dispatcher_headers_size;
    memcpy(dispatcher_data, original_dispatcher_data,
           original_dispatcher_data_size);
    new_dispatcher_data = dispatcher_data + original_dispatcher_data_size;
    auto handles_in_transit = original_message->TakeHandles();
    if (!handles_in_transit.empty()) {
      handles.resize(num_handles);
      for (size_t i = 0; i < handles_in_transit.size(); ++i)
        handles[i] = handles_in_transit[i].TakeHandle();
    }
    memcpy(reinterpret_cast<char*>(header) + header_size,
           reinterpret_cast<char*>(original_header) + original_header_size,
           original_payload_size);
  } else {
    new_dispatcher_headers = reinterpret_cast<DispatcherHeader*>(header + 1);
    // Serialized dispatcher state immediately follows the series of
    // DispatcherHeaders.
    new_dispatcher_data =
        reinterpret_cast<char*>(new_dispatcher_headers + num_new_dispatchers);
  }

  if (handles.empty() && num_new_handles)
    handles.resize(num_new_handles);

  header->num_dispatchers =
      base::CheckedNumeric<uint32_t>(total_num_dispatchers).ValueOrDie();

  // |header_size| is the total number of bytes preceding the message payload,
  // including all dispatcher headers and serialized dispatcher state.
  if (!base::IsValueInRangeForNumericType<uint32_t>(header_size))
    return MOJO_RESULT_OUT_OF_RANGE;

  header->header_size = static_cast<uint32_t>(header_size);

  if (num_new_dispatchers > 0) {
    size_t port_index = original_num_ports;
    size_t handle_index = original_num_handles;
    bool fail = false;
    for (size_t i = 0; i < num_new_dispatchers; ++i) {
      Dispatcher* d = new_dispatchers[i].dispatcher.get();
      DispatcherHeader* dh = &new_dispatcher_headers[i];
      const DispatcherInfo& info = new_dispatcher_info[i];

      // Fill in the header for this dispatcher.
      dh->type = static_cast<int32_t>(d->GetType());
      dh->num_bytes = info.num_bytes;
      dh->num_ports = info.num_ports;
      dh->num_platform_handles = info.num_handles;

      // Fill in serialized state, ports, and platform handles. We'll cancel
      // the send if the dispatcher implementation rejects for some reason.
      if (g_always_fail_handle_serialization ||
          !d->EndSerialize(
              static_cast<void*>(new_dispatcher_data),
              event->ports() + port_index,
              !handles.empty() ? handles.data() + handle_index : nullptr)) {
        fail = true;
        break;
      }

      new_dispatcher_data += info.num_bytes;
      port_index += info.num_ports;
      handle_index += info.num_handles;
    }

    if (fail) {
      // Release any platform handles we've accumulated. Their dispatchers
      // retain ownership when message creation fails, so these are not actually
      // leaking.
      for (auto& handle : handles)
        handle.release();

      // Leave the original message in place on failure if applicable.
      if (original_message)
        *out_message = std::move(original_message);
      return MOJO_RESULT_INVALID_ARGUMENT;
    }

    // Take ownership of all the handles and move them into message storage.
    message->SetHandles(std::move(handles));
  }

  *out_message = std::move(message);
  *out_header = header;
  *out_header_size = header_size;
  *out_user_payload = reinterpret_cast<uint8_t*>(header) + header_size;
  return MOJO_RESULT_OK;
}

base::subtle::Atomic32 g_message_count = 0;

void IncrementMessageCount() {
  base::subtle::NoBarrier_AtomicIncrement(&g_message_count, 1);
}

void DecrementMessageCount() {
  base::subtle::NoBarrier_AtomicIncrement(&g_message_count, -1);
}

// class MessageMemoryDumpProvider : public base::trace_event::MemoryDumpProvider {
//  public:
//   MessageMemoryDumpProvider() {
//     base::trace_event::MemoryDumpManager::GetInstance()->RegisterDumpProvider(
//         this, "MojoMessages", nullptr);
//   }

//   ~MessageMemoryDumpProvider() override {
//     base::trace_event::MemoryDumpManager::GetInstance()->UnregisterDumpProvider(
//         this);
//   }

//  private:
//   // base::trace_event::MemoryDumpProvider:
//   bool OnMemoryDump(const base::trace_event::MemoryDumpArgs& args,
//                     base::trace_event::ProcessMemoryDump* pmd) override {
//     auto* dump = pmd->CreateAllocatorDump("mojo/messages");
//     dump->AddScalar(base::trace_event::MemoryAllocatorDump::kNameObjectCount,
//                     base::trace_event::MemoryAllocatorDump::kUnitsObjects,
//                     base::subtle::NoBarrier_Load(&g_message_count));
//     return true;
//   }

//   DISALLOW_COPY_AND_ASSIGN(MessageMemoryDumpProvider);
// };

// void EnsureMemoryDumpProviderExists() {
//   static base::NoDestructor<MessageMemoryDumpProvider> provider;
//   ALLOW_UNUSED_LOCAL(provider);
// }

}  // namespace

// static
const ports::UserMessage::TypeInfo UserMessageImpl::kUserMessageTypeInfo = {};

UserMessageImpl::~UserMessageImpl() {
  if (HasContext() && context_destructor_) {
    DCHECK(!channel_message_);
    DCHECK(!has_serialized_handles_);
    context_destructor_(context_);
  } else if (IsSerialized() && has_serialized_handles_) {
    // Ensure that any handles still serialized within this message are
    // extracted and closed so they don't leak.
    std::vector<MojoHandle> handles(num_handles());
    MojoResult result =
        ExtractSerializedHandles(ExtractBadHandlePolicy::kSkip, handles.data());
    if (result == MOJO_RESULT_OK) {
      for (auto handle : handles) {
        if (handle != MOJO_HANDLE_INVALID)
          Core::Get()->Close(handle);
      }
    }

    if (!pending_handle_attachments_.empty()) {
      Core::Get()->ReleaseDispatchersForTransit(pending_handle_attachments_,
                                                false);
      for (const auto& dispatcher : pending_handle_attachments_)
        Core::Get()->Close(dispatcher.local_handle);
    }
  }

  DecrementMessageCount();
}

// static
std::unique_ptr<ports::UserMessageEvent>
UserMessageImpl::CreateEventForNewMessage(MojoCreateMessageFlags flags) {
  auto message_event = std::make_unique<ports::UserMessageEvent>(0);
  message_event->AttachMessage(
      base::WrapUnique(new UserMessageImpl(message_event.get(), flags)));
  return message_event;
}

// static
MojoResult UserMessageImpl::CreateEventForNewSerializedMessage(
    uint32_t num_bytes,
    const Dispatcher::DispatcherInTransit* dispatchers,
    uint32_t num_dispatchers,
    std::unique_ptr<ports::UserMessageEvent>* out_event) {
  Channel::MessagePtr channel_message;
  void* header = nullptr;
  void* user_payload = nullptr;
  auto event = std::make_unique<ports::UserMessageEvent>(0);
  size_t header_size = 0;
  MojoResult rv = CreateOrExtendSerializedEventMessage(
      event.get(), num_bytes, num_bytes, dispatchers, num_dispatchers,
      &channel_message, &header, &header_size, &user_payload);
  if (rv != MOJO_RESULT_OK)
    return rv;
  event->AttachMessage(base::WrapUnique(
      new UserMessageImpl(event.get(), std::move(channel_message), header,
                          header_size, user_payload, num_bytes)));
  *out_event = std::move(event);
  return MOJO_RESULT_OK;
}

// static
std::unique_ptr<UserMessageImpl> UserMessageImpl::CreateFromChannelMessage(
    ports::UserMessageEvent* message_event,
    Channel::MessagePtr channel_message,
    void* payload,
    size_t payload_size) {
  DCHECK(channel_message);
  if (payload_size < sizeof(MessageHeader))
    return nullptr;

  auto* header = static_cast<MessageHeader*>(payload);
  const size_t header_size = header->header_size;
  if (header_size > payload_size)
    return nullptr;

  if (header->num_dispatchers > kMaxMojoHandleAttachments)
    return nullptr;

  void* user_payload = static_cast<uint8_t*>(payload) + header_size;
  const size_t user_payload_size = payload_size - header_size;
  return base::WrapUnique(
      new UserMessageImpl(message_event, std::move(channel_message), header,
                          header_size, user_payload, user_payload_size));
}

// static
Channel::MessagePtr UserMessageImpl::FinalizeEventMessage(
    std::unique_ptr<ports::UserMessageEvent> message_event) {
  auto* message = message_event->GetMessage<UserMessageImpl>();
  DCHECK(message->IsSerialized());

  if (!message->is_committed_)
    return nullptr;

  Channel::MessagePtr channel_message = std::move(message->channel_message_);
  message->user_payload_ = nullptr;
  message->user_payload_size_ = 0;

  // Serialize the UserMessageEvent into the front of the message payload where
  // there is already space reserved for it.
  if (channel_message) {
    void* data;
    size_t size;
    NodeChannel::GetEventMessageData(channel_message.get(), &data, &size);
    message_event->Serialize(data);
  }

  return channel_message;
}

size_t UserMessageImpl::user_payload_capacity() const {
  DCHECK(IsSerialized());
  const size_t user_payload_offset =
      static_cast<uint8_t*>(user_payload_) -
      static_cast<const uint8_t*>(channel_message_->payload());
  const size_t message_capacity = channel_message_->capacity();
  DCHECK_LE(user_payload_offset, message_capacity);
  return message_capacity - user_payload_offset;
}

size_t UserMessageImpl::num_handles() const {
  DCHECK(IsSerialized());
  DCHECK(header_);
  return static_cast<const MessageHeader*>(header_)->num_dispatchers;
}

MojoResult UserMessageImpl::SetContext(
    uintptr_t context,
    MojoMessageContextSerializer serializer,
    MojoMessageContextDestructor destructor) {
  if (!context && (serializer || destructor))
    return MOJO_RESULT_INVALID_ARGUMENT;
  if (context && HasContext())
    return MOJO_RESULT_ALREADY_EXISTS;
  if (IsSerialized())
    return MOJO_RESULT_FAILED_PRECONDITION;
  context_ = context;
  context_serializer_ = serializer;
  context_destructor_ = destructor;
  return MOJO_RESULT_OK;
}

MojoResult UserMessageImpl::AppendData(uint32_t additional_payload_size,
                                       const MojoHandle* handles,
                                       uint32_t num_handles) {
  if (HasContext())
    return MOJO_RESULT_FAILED_PRECONDITION;

  std::vector<Dispatcher::DispatcherInTransit> dispatchers;
  if (num_handles > 0) {
    MojoResult acquire_result = Core::Get()->AcquireDispatchersForTransit(
        handles, num_handles, &dispatchers);
    if (acquire_result != MOJO_RESULT_OK)
      return acquire_result;
  }

  if (!IsSerialized()) {
    // First data for this message.
    Channel::MessagePtr channel_message;
    MojoResult rv = CreateOrExtendSerializedEventMessage(
        message_event_, additional_payload_size,
        std::max(additional_payload_size, kMinimumPayloadBufferSize),
        dispatchers.data(), num_handles, &channel_message, &header_,
        &header_size_, &user_payload_);
    if (num_handles > 0) {
      Core::Get()->ReleaseDispatchersForTransit(dispatchers,
                                                rv == MOJO_RESULT_OK);
    }
    if (rv != MOJO_RESULT_OK)
      return MOJO_RESULT_ABORTED;

    user_payload_size_ = additional_payload_size;
    channel_message_ = std::move(channel_message);
    has_serialized_handles_ = true;
  } else {
    // Extend the existing message payload.

    // In order to avoid rather expensive message resizing on every handle
    // attachment operation, we merely lock and prepare the handle for transit
    // here, deferring serialization until |CommitSize()|.
    std::copy(dispatchers.begin(), dispatchers.end(),
              std::back_inserter(pending_handle_attachments_));

    if (additional_payload_size) {
      size_t header_offset =
          static_cast<uint8_t*>(header_) -
          static_cast<const uint8_t*>(channel_message_->payload());
      size_t user_payload_offset =
          static_cast<uint8_t*>(user_payload_) -
          static_cast<const uint8_t*>(channel_message_->payload());
      channel_message_->ExtendPayload(user_payload_offset + user_payload_size_ +
                                      additional_payload_size);
      header_ = static_cast<uint8_t*>(channel_message_->mutable_payload()) +
                header_offset;
      user_payload_ =
          static_cast<uint8_t*>(channel_message_->mutable_payload()) +
          user_payload_offset;
      user_payload_size_ += additional_payload_size;
    }
  }

  if (!unlimited_size_ &&
      user_payload_size_ > GetConfiguration().max_message_num_bytes) {
    // We want to be aware of new undocumented cases of very large IPCs. Crashes
    // which result from this stack should be addressed by either marking the
    // corresponding mojom interface method with an [UnlimitedSize] attribute;
    // or preferably by refactoring to avoid such large message contents, for
    // example by batching calls or leveraging shared memory where feasible.
    base::debug::DumpWithoutCrashing();
  }

  return MOJO_RESULT_OK;
}

MojoResult UserMessageImpl::CommitSize() {
  if (!IsSerialized())
    return MOJO_RESULT_FAILED_PRECONDITION;

  if (is_committed_)
    return MOJO_RESULT_OK;

  if (!pending_handle_attachments_.empty()) {
    CreateOrExtendSerializedEventMessage(
        message_event_, user_payload_size_, user_payload_size_,
        pending_handle_attachments_.data(), pending_handle_attachments_.size(),
        &channel_message_, &header_, &header_size_, &user_payload_);
    Core::Get()->ReleaseDispatchersForTransit(pending_handle_attachments_,
                                              true);
    pending_handle_attachments_.clear();
  }

  is_committed_ = true;
  return MOJO_RESULT_OK;
}

MojoResult UserMessageImpl::SerializeIfNecessary() {
  if (IsSerialized())
    return MOJO_RESULT_FAILED_PRECONDITION;

  DCHECK(HasContext());
  DCHECK(!has_serialized_handles_);
  if (!context_serializer_)
    return MOJO_RESULT_NOT_FOUND;

  uintptr_t context = context_;
  context_ = 0;
  context_serializer_(reinterpret_cast<MojoMessageHandle>(message_event_),
                      context);

  if (context_destructor_)
    context_destructor_(context);

  has_serialized_handles_ = true;
  return MOJO_RESULT_OK;
}

MojoResult UserMessageImpl::ExtractSerializedHandles(
    ExtractBadHandlePolicy bad_handle_policy,
    MojoHandle* handles) {
  if (!IsSerialized())
    return MOJO_RESULT_FAILED_PRECONDITION;

  if (!has_serialized_handles_)
    return MOJO_RESULT_NOT_FOUND;

  const MessageHeader* header = static_cast<const MessageHeader*>(header_);
  const DispatcherHeader* dispatcher_headers =
      reinterpret_cast<const DispatcherHeader*>(header + 1);

  if (header->num_dispatchers > std::numeric_limits<uint16_t>::max())
    return MOJO_RESULT_ABORTED;

  if (header->num_dispatchers == 0)
    return MOJO_RESULT_OK;

  has_serialized_handles_ = false;

  std::vector<Dispatcher::DispatcherInTransit> dispatchers(
      header->num_dispatchers);

  size_t data_payload_index =
      sizeof(MessageHeader) +
      header->num_dispatchers * sizeof(DispatcherHeader);
  if (data_payload_index > header->header_size)
    return MOJO_RESULT_ABORTED;
  const char* dispatcher_data = reinterpret_cast<const char*>(
      dispatcher_headers + header->num_dispatchers);
  size_t port_index = 0;
  size_t platform_handle_index = 0;
  std::vector<PlatformHandleInTransit> handles_in_transit =
      channel_message_->TakeHandles();
  std::vector<PlatformHandle> msg_handles(handles_in_transit.size());
  for (size_t i = 0; i < handles_in_transit.size(); ++i) {
    DCHECK(!handles_in_transit[i].owning_process().is_valid());
    msg_handles[i] = handles_in_transit[i].TakeHandle();
  }
  for (size_t i = 0; i < header->num_dispatchers; ++i) {
    const DispatcherHeader& dh = dispatcher_headers[i];
    auto type = static_cast<Dispatcher::Type>(dh.type);

    base::CheckedNumeric<size_t> next_payload_index = data_payload_index;
    next_payload_index += dh.num_bytes;
    if (!next_payload_index.IsValid() ||
        header->header_size < next_payload_index.ValueOrDie()) {
      return MOJO_RESULT_ABORTED;
    }

    base::CheckedNumeric<size_t> next_port_index = port_index;
    next_port_index += dh.num_ports;
    if (!next_port_index.IsValid() ||
        message_event_->num_ports() < next_port_index.ValueOrDie()) {
      return MOJO_RESULT_ABORTED;
    }

    base::CheckedNumeric<size_t> next_platform_handle_index =
        platform_handle_index;
    next_platform_handle_index += dh.num_platform_handles;
    if (!next_platform_handle_index.IsValid() ||
        msg_handles.size() < next_platform_handle_index.ValueOrDie()) {
      return MOJO_RESULT_ABORTED;
    }

    PlatformHandle* out_handles =
        !msg_handles.empty() ? msg_handles.data() + platform_handle_index
                             : nullptr;
    dispatchers[i].dispatcher = Dispatcher::Deserialize(
        type, dispatcher_data, dh.num_bytes,
        message_event_->ports() + port_index, dh.num_ports, out_handles,
        dh.num_platform_handles);
    if (!dispatchers[i].dispatcher &&
        bad_handle_policy == ExtractBadHandlePolicy::kAbort) {
      return MOJO_RESULT_ABORTED;
    }

    dispatcher_data += dh.num_bytes;
    data_payload_index = next_payload_index.ValueOrDie();
    port_index = next_port_index.ValueOrDie();
    platform_handle_index = next_platform_handle_index.ValueOrDie();
  }

  if (!Core::Get()->AddDispatchersFromTransit(dispatchers, handles))
    return MOJO_RESULT_ABORTED;

  return MOJO_RESULT_OK;
}

// static
void UserMessageImpl::FailHandleSerializationForTesting(bool fail) {
  g_always_fail_handle_serialization = fail;
}

<<<<<<< HEAD
UserMessageImpl::UserMessageImpl(ports::UserMessageEvent* message_event)
    : ports::UserMessage(&kUserMessageTypeInfo), message_event_(message_event) {
  // EnsureMemoryDumpProviderExists();
=======
UserMessageImpl::UserMessageImpl(ports::UserMessageEvent* message_event,
                                 MojoCreateMessageFlags flags)
    : ports::UserMessage(&kUserMessageTypeInfo),
      message_event_(message_event),
      unlimited_size_((flags & MOJO_CREATE_MESSAGE_FLAG_UNLIMITED_SIZE) != 0) {
  EnsureMemoryDumpProviderExists();
>>>>>>> 2efd4973
  IncrementMessageCount();
}

UserMessageImpl::UserMessageImpl(ports::UserMessageEvent* message_event,
                                 Channel::MessagePtr channel_message,
                                 void* header,
                                 size_t header_size,
                                 void* user_payload,
                                 size_t user_payload_size)
    : ports::UserMessage(&kUserMessageTypeInfo),
      message_event_(message_event),
      channel_message_(std::move(channel_message)),
      has_serialized_handles_(true),
      is_committed_(true),
      header_(header),
      header_size_(header_size),
      user_payload_(user_payload),
      user_payload_size_(user_payload_size) {
  // EnsureMemoryDumpProviderExists();
  IncrementMessageCount();
}

bool UserMessageImpl::WillBeRoutedExternally() {
  MojoResult result = SerializeIfNecessary();
  return result == MOJO_RESULT_OK || result == MOJO_RESULT_FAILED_PRECONDITION;
}

size_t UserMessageImpl::GetSizeIfSerialized() const {
  if (!IsSerialized())
    return 0;
  return user_payload_size_;
}

}  // namespace core
}  // namespace mojo<|MERGE_RESOLUTION|>--- conflicted
+++ resolved
@@ -13,18 +13,11 @@
 #include "base/no_destructor.h"
 #include "base/numerics/safe_conversions.h"
 #include "base/numerics/safe_math.h"
-<<<<<<< HEAD
 // #include "base/trace_event/memory_allocator_dump.h"
 // #include "base/trace_event/memory_dump_manager.h"
 // #include "base/trace_event/memory_dump_provider.h"
 // #include "base/trace_event/trace_event.h"
-=======
-#include "base/trace_event/memory_allocator_dump.h"
-#include "base/trace_event/memory_dump_manager.h"
-#include "base/trace_event/memory_dump_provider.h"
-#include "base/trace_event/trace_event.h"
 #include "mojo/core/configuration.h"
->>>>>>> 2efd4973
 #include "mojo/core/core.h"
 #include "mojo/core/node_channel.h"
 #include "mojo/core/node_controller.h"
@@ -672,18 +665,12 @@
   g_always_fail_handle_serialization = fail;
 }
 
-<<<<<<< HEAD
-UserMessageImpl::UserMessageImpl(ports::UserMessageEvent* message_event)
-    : ports::UserMessage(&kUserMessageTypeInfo), message_event_(message_event) {
-  // EnsureMemoryDumpProviderExists();
-=======
 UserMessageImpl::UserMessageImpl(ports::UserMessageEvent* message_event,
                                  MojoCreateMessageFlags flags)
     : ports::UserMessage(&kUserMessageTypeInfo),
       message_event_(message_event),
       unlimited_size_((flags & MOJO_CREATE_MESSAGE_FLAG_UNLIMITED_SIZE) != 0) {
-  EnsureMemoryDumpProviderExists();
->>>>>>> 2efd4973
+  // EnsureMemoryDumpProviderExists();
   IncrementMessageCount();
 }
 
